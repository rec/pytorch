--- conflicted
+++ resolved
@@ -139,37 +139,6 @@
     first_arg = schema.arguments[0]
     if first_arg.alias_info is None:
         return False
-<<<<<<< HEAD
-    return True
-
-
-def mutates_and_returns_first_arg(op: torch._ops.OpOverload):
-    """Check if an op is an inplace aten op, i.e. it mutates and returns the first arg.
-
-    TODO: torchgen/model.py's FunctionSchema.parse is the source of truth for this,
-    but not all PyTorch builds have torchgen (due to the yaml dependency being weird).
-    Figure this out.
-
-    Example: add_(Tensor(a!) x, Tensor y) -> Tensor(a)
-    """
-    if op.namespace != "aten":
-        return False
-    schema = op._schema
-    if not len(schema.returns) == 1:
-        return False
-    if schema.returns[0].alias_info is None:
-        return False
-    alias_set = schema.returns[0].alias_info.after_set
-    if len(alias_set) != 1:
-        return False
-    loc = next(iter(alias_set))
-    if len(schema.arguments) < 1:
-        return False
-    first_arg = schema.arguments[0]
-    if first_arg.alias_info is None:
-        return False
-=======
->>>>>>> f34905f6
     if not first_arg.alias_info.is_write:
         return False
     alias_set = first_arg.alias_info.after_set
@@ -183,13 +152,9 @@
     return True
 
 
-<<<<<<< HEAD
-def zip_schema(schema, args, kwargs):
-=======
 def zip_schema(
     schema: _C.FunctionSchema, args: Tuple[Any, ...], kwargs: Dict[str, Any]
 ) -> Iterable[Tuple[_C.Argument, Any]]:
->>>>>>> f34905f6
     """zips schema.arguments and (args, kwargs) together.
 
     Assumes that (args, kwargs) were the inputs to some torch._ops.OpOverload:
@@ -208,9 +173,6 @@
             # Skip these.
             continue
         yield info, args[i]
-<<<<<<< HEAD
-    return
-=======
     return
 
 
@@ -254,5 +216,4 @@
             overload_types.append(type(a))
     # TODO: check that I got these args correct (in C++, we pass in "0000"??)
 
-    return curr_mode.__torch_dispatch__(op_overload, overload_types, args, kwargs)
->>>>>>> f34905f6
+    return curr_mode.__torch_dispatch__(op_overload, overload_types, args, kwargs)