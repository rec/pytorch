import logging
import os
import warnings
import weakref
from typing import cast, Dict, List, Optional

import torch
import torch.distributed as dist
import torch.distributed.distributed_c10d as c10d

"""
Moved eager kernel implementations to a separate file partly for readability and partly as it is currently
easier in dynamo to set tracing policy on a file-by-file level.

Do not put code in this file that Dynamo is expected to trace into, as dynamo may disallow this whole file.

DEBUG/TESTING HELPERS:

This module includes some helpers that are quite useful when debugging or testing functional collectives:

_tensor_needs_wait
_outstanding_wait_count
_wait_all

"""

_use_native_funcol: Optional[bool] = None


if torch._running_with_deploy():

    def native_funcol_enabled():
        return False

else:
    from torch._dynamo import assume_constant_result

    @assume_constant_result
    def native_funcol_enabled():
        global _use_native_funcol
        if _use_native_funcol is None:
            try:
                # Disable native funcol when torch_xla is installed. This check
                # will be removed once torch_xla adopts the native_funcol IR.
                import torch_xla  # noqa: F401

                _use_native_funcol = False
            except Exception:
                # When TORCH_DISABLE_NATIVE_FUNCOL is set, fallback to py funcol
                _use_native_funcol = (
                    os.environ.get("TORCH_DISABLE_NATIVE_FUNCOL") != "1"
                )

        return _use_native_funcol


logger = logging.getLogger(__name__)

<<<<<<< HEAD
=======
_use_native_funcol: Optional[bool] = None


>>>>>>> f34905f6
data_ptr_to_work: Dict[int, "_WaitRegistration"] = dict()
work_version = 0


class _WaitRegistration:
    def __init__(self, work):
        global work_version
        self.work = work
        self.version = work_version
        self.ptrs = set()
        self.ptr_alias_count = {}
        self.cleanup_count = 0
        work_version += 1

    def _register_tensor_ptr(self, data_ptr):
        global data_ptr_to_work
        data_ptr_to_work[data_ptr] = self
        self.ptrs.add(data_ptr)

    def _record_wrapper(self, ptr):
        self._register_tensor_ptr(ptr)
        self.ptr_alias_count.setdefault(ptr, 0)
        self.ptr_alias_count[ptr] += 1
        self.cleanup_count += 1

    def wait(self):
        if self.work is not None:
            self.work.wait()
            self.work = None
        self.cleanup()

    def decrement_live_tensor(self, ptr):
        self.cleanup_count -= 1
        if self.cleanup_count == 0:
            self.wait()
        else:
            self.ptr_alias_count[ptr] -= 1
            if (
                self.ptr_alias_count[ptr] < 1
                and data_ptr_to_work.get(ptr, None) == self
            ):
                del data_ptr_to_work[ptr]

    def cleanup(self):
        for ptr in self.ptrs:
            if data_ptr_to_work.get(ptr, None) == self:
                del data_ptr_to_work[ptr]


def _register_tensor_work(tensor_or_list, work_or_list):
    if not isinstance(tensor_or_list, list):
        tensor_or_list = [tensor_or_list]
    if not isinstance(work_or_list, list):
        reg = _WaitRegistration(work_or_list)
        for tensor in tensor_or_list:
            reg._register_tensor_ptr(tensor.data_ptr())
    else:
        for tensor, work in zip(tensor_or_list, work_or_list):
            reg = _WaitRegistration(work)
            reg._register_tensor_ptr(tensor.data_ptr())


def _wait_reg_dec(ptr, wait_reg):
    wait_reg.decrement_live_tensor(ptr)


def _register_tensor_wrapper(tensor) -> None:
    if native_funcol_enabled():
        # Tensor storage -> work mapping is maintained in C++
        return
    global data_ptr_to_work

    # FIXME: This is almost definitely a bug.
    if isinstance(
        tensor.elem,
        (
            torch._subclasses.fake_tensor.FakeTensor,
            torch._subclasses.functional_tensor.FunctionalTensor,
        ),
    ):
        data_ptr = 0
    else:
        data_ptr = tensor.elem.data_ptr()

    # Note: we should NEVER try to trace this, bc it registers runtime stuff during trace.
    # Instead, backends must call this themselves when implementing traced collectives.
    wait_reg = data_ptr_to_work.get(data_ptr, None)
    if wait_reg is None:
        warnings.warn(
            "Trying to register finalizer to AsyncCollectiveTensor but the inner tensor is already gone"
        )
    else:
        # We force the collective to be waited in the case this tensor goes away to reduce the change of deadlocks.
        # NOTE: we register the callback to the ACT wrapper class, for the following reasons:
        # 1. The inner tensor is referenced by the associated Work object, so it's uncollective until we release the
        #  associated work object
        # 2. There's a n-to-1 relationship between wrappers and inner tensor due to non-waitable ops like view()
        wait_reg._record_wrapper(data_ptr)
        weakref.finalize(tensor, _wait_reg_dec, data_ptr, wait_reg)


def _wait_tensor(tensor: torch.Tensor) -> torch.Tensor:
    global data_ptr_to_work
    data_ptr = tensor.data_ptr()
    wait_reg = data_ptr_to_work.get(data_ptr)
    if wait_reg is not None:
        wait_reg.wait()
    return tensor


def _tensor_needs_wait(tensor: torch.Tensor) -> bool:
    """Returns true if ```tensor``` needs to be waited. Works with ACS and inner tensors."""
    if hasattr(tensor, "_get_acs_underlying_tensor"):
        tensor = tensor._get_acs_underlying_tensor()
    data_ptr = tensor.data_ptr()
    wait_reg = data_ptr_to_work.get(data_ptr)
    return wait_reg is not None and wait_reg.work is not None


def _outstanding_wait_count() -> int:
    """Returns the number of outstanding work objects waiting to be waited (sic)."""
    return len(data_ptr_to_work)


def _wait_all() -> None:
    """Wait for all outstanding collectives."""
    for work_reg in list(data_ptr_to_work.values()):
        work_reg.wait()


def _str_to_reduce_op(reduceOp: str) -> dist.ReduceOp:
    reduceOp = reduceOp.upper()
    op = dist.ReduceOp.RedOpType.__members__.get(reduceOp)
    if op is None:
        raise ValueError(f"Invalid reduce operation {reduceOp}")
    return cast(dist.ReduceOp, op)


"""
Kernel implementations (for eager runtime only) - should never be traced by torch.compile

These functions should all be bound to dispatcher ops.  During tracing, the op itself should be
captured in the graph and the backend should implement the op however it prefers.
"""


def _broadcast(self, src, tag, ranks, group_size):
    group = c10d._find_or_create_pg_by_ranks_and_tag(tag, ranks, group_size)
    assert group is not None

    inplace_tensor = self.clone(memory_format=torch.contiguous_format)
    work = dist.broadcast(inplace_tensor, src, group=group, async_op=True)
    _register_tensor_work(inplace_tensor, work)

    return inplace_tensor


# TODO assert if ranks has duplicated entries
def _all_reduce(self, reduceOp, tag, ranks, group_size):
    op = _str_to_reduce_op(reduceOp)
    group = c10d._find_or_create_pg_by_ranks_and_tag(tag, ranks, group_size)
    assert group is not None

    inplace_tensor = self.clone(memory_format=torch.contiguous_format)
    work = dist.all_reduce(inplace_tensor, op=op, group=group, async_op=True)
    _register_tensor_work(inplace_tensor, work)

    return inplace_tensor


def _all_reduce_coalesced(self, reduceOp, tag, ranks, group_size):
    op = _str_to_reduce_op(reduceOp)
    group = c10d._find_or_create_pg_by_ranks_and_tag(tag, ranks, group_size)
    assert group is not None

    inplace_tensor_list = [t.clone(memory_format=torch.contiguous_format) for t in self]
    work = dist.all_reduce_coalesced(
        inplace_tensor_list, op=op, group=group, async_op=True
    )
    _register_tensor_work(inplace_tensor_list, work)

    return inplace_tensor_list


def _all_gather_into_tensor(shard, tag, ranks, group_size):
    # TODO add dim support?
    group = c10d._find_or_create_pg_by_ranks_and_tag(tag, ranks, group_size)
    assert group is not None
    out_size = list(shard.size())
    out_size[0] *= group_size
    out_tensor = shard.new_empty(out_size)
    assert out_tensor.is_contiguous()
    # FIXME gloo doesn't support _allgather_base
    if dist.get_backend(group) == dist.Backend.GLOO or shard.is_cpu:
        tensor_list = list(torch.chunk(out_tensor, group_size))
        work = dist.all_gather(tensor_list, shard, group=group, async_op=True)
    else:
        work = dist.all_gather_into_tensor(
            out_tensor, shard, group=group, async_op=True
        )
    _register_tensor_work(out_tensor, work)

    return out_tensor


def _all_gather_into_tensor_coalesced(self, tag, rankset, group_size):
    group = c10d._find_or_create_pg_by_ranks_and_tag(tag, rankset, group_size)
    assert group is not None

    def mk_out_tensor(shard):
        out_size = list(shard.size())
        out_size[0] *= group_size
        out_tensor = shard.new_empty(out_size)
        assert out_tensor.is_contiguous()
        return out_tensor

    out_tensors = [mk_out_tensor(t) for t in self]

    work_list = _all_gather_into_tensor_coalesced_fallback(
        output_tensors=out_tensors, input_tensors=self, group=group, async_op=True
    )

    _register_tensor_work(out_tensors, work_list)
    return out_tensors


def _reduce_scatter_tensor(
    input: torch.Tensor,
    reduceOp: str,
    tag: str,
    ranks: List[int],
    group_size: int,
):
    # TODO add dim support?
    group = c10d._find_or_create_pg_by_ranks_and_tag(tag, ranks, group_size)
    assert group is not None
    op = _str_to_reduce_op(reduceOp)

    if dist.get_backend(group) == dist.Backend.GLOO or input.is_cpu:
        # cpu::gloo backend does not have reduce_scatter we fallback to do all_reduce
        # + local chunk
        logger.warning(
            "ProcessGroupGloo does not support reduce_scatter, falling back with all reduce!"
        )
        reduction_input = input.clone()
        group_rank = dist.get_rank(group)
        work = dist.all_reduce(reduction_input, op=op, group=group, async_op=True)
        out_tensor = reduction_input.chunk(group_size, dim=0)[group_rank]
        _register_tensor_work(out_tensor, work)
    else:
        out_size = list(input.size())
        out_size[0] //= group_size
        out_tensor = input.new_empty(out_size)
        work = dist.reduce_scatter_tensor(
            out_tensor, input, op=op, group=group, async_op=True
        )
        _register_tensor_work(out_tensor, work)

    return out_tensor


def _reduce_scatter_tensor_coalesced(
    inputs: List[torch.Tensor],
    reduce_op: str,
    tag: str,
    ranks: List[int],
    group_size: int,
):
    group = c10d._find_or_create_pg_by_ranks_and_tag(tag, ranks, group_size)
    assert group is not None
    op = _str_to_reduce_op(reduce_op)

    def mk_out_tensor(shard):
        out_size = list(shard.size())
        out_size[0] //= group_size
        out_tensor = shard.new_empty(out_size)
        assert out_tensor.is_contiguous()
        return out_tensor

    out_tensors = [mk_out_tensor(t) for t in inputs]

    work_list = _reduce_scatter_tensor_coalesced_fallback(
        output_tensors=out_tensors,
        input_tensors=inputs,
        op=op,
        group=group,
        async_op=False,
    )

    _register_tensor_work(out_tensors, work_list)
    return out_tensors


def _all_gather_into_tensor_coalesced_fallback(
    output_tensors, input_tensors, group, async_op=False
):
    # all_gather_coalesced is useless, it doesn't work under NCCL and does lots of copies under Gloo
    # all_gather is useless too because it's single tensor
    # NCCL's PG::all_gather with multiple tensors is broken, it only works for the multi-device setting
    #  and fails if you mix same-size with different-size tensor lists.
    # _coalescing_manager crashed NCCL when used with all_gather_into_tensor.
    if input_tensors[0].is_cpu or not async_op:
        work_list = []
        out_tensors_sliced = [
            list(torch.chunk(out_tensor, dist.get_world_size(group)))
            for out_tensor in output_tensors
        ]
        for shard, out_tensor in zip(input_tensors, out_tensors_sliced):
            work = c10d.all_gather(out_tensor, shard, group=group, async_op=async_op)
            work_list.append(work)
        return work_list
    else:
        with c10d._coalescing_manager(group=group, async_ops=True) as cm:
            for in_t, out_t in zip(input_tensors, output_tensors):
                dist.all_gather_into_tensor(out_t, in_t, group=group, async_op=True)
        return cm


def _reduce_scatter_tensor_coalesced_fallback(
    output_tensors, input_tensors, op, group, async_op=False
):
    # All the same reasons as the all_gather fallback
    work_list = []
    for shard, out_tensor in zip(input_tensors, output_tensors):
        work = c10d.reduce_scatter_tensor(
            out_tensor, shard, op=op, group=group, async_op=async_op
        )
        work_list.append(work)
    return work_list


def _all_to_all_single(
    input: torch.Tensor,
    output_split_sizes: Optional[List[int]],
    input_split_sizes: Optional[List[int]],
    tag: str,
    ranks: List[int],
    group_size: int,
):
    group = c10d._find_or_create_pg_by_ranks_and_tag(tag, ranks, group_size)

    if output_split_sizes is not None:
        torch._check(
            input.dim() >= 1,
            lambda: f"Expected input to have at least 1 dim but got {input.dim()} dim",
        )
        out_size = list(input.size())
        out_size[0] = sum(output_split_sizes)
        out_tensor = input.new_empty(out_size)
    else:
        out_tensor = input.new_empty(input.size())

    work = c10d.all_to_all_single(
        out_tensor,
        input,
        output_split_sizes=output_split_sizes,
        input_split_sizes=input_split_sizes,
        group=group,
        async_op=True,
    )
    _register_tensor_work(out_tensor, work)

    return out_tensor<|MERGE_RESOLUTION|>--- conflicted
+++ resolved
@@ -1,5 +1,4 @@
 import logging
-import os
 import warnings
 import weakref
 from typing import cast, Dict, List, Optional
@@ -24,44 +23,11 @@
 
 """
 
+logger = logging.getLogger(__name__)
+
 _use_native_funcol: Optional[bool] = None
 
 
-if torch._running_with_deploy():
-
-    def native_funcol_enabled():
-        return False
-
-else:
-    from torch._dynamo import assume_constant_result
-
-    @assume_constant_result
-    def native_funcol_enabled():
-        global _use_native_funcol
-        if _use_native_funcol is None:
-            try:
-                # Disable native funcol when torch_xla is installed. This check
-                # will be removed once torch_xla adopts the native_funcol IR.
-                import torch_xla  # noqa: F401
-
-                _use_native_funcol = False
-            except Exception:
-                # When TORCH_DISABLE_NATIVE_FUNCOL is set, fallback to py funcol
-                _use_native_funcol = (
-                    os.environ.get("TORCH_DISABLE_NATIVE_FUNCOL") != "1"
-                )
-
-        return _use_native_funcol
-
-
-logger = logging.getLogger(__name__)
-
-<<<<<<< HEAD
-=======
-_use_native_funcol: Optional[bool] = None
-
-
->>>>>>> f34905f6
 data_ptr_to_work: Dict[int, "_WaitRegistration"] = dict()
 work_version = 0
 
@@ -129,9 +95,6 @@
 
 
 def _register_tensor_wrapper(tensor) -> None:
-    if native_funcol_enabled():
-        # Tensor storage -> work mapping is maintained in C++
-        return
     global data_ptr_to_work
 
     # FIXME: This is almost definitely a bug.
