--- conflicted
+++ resolved
@@ -130,12 +130,8 @@
     .. _`Xu et al.`: https://arxiv.org/abs/2004.13336
     .. _DeepSpeed: https://www.deepspeed.ai/
 
-<<<<<<< HEAD
-    For advanced notes please refer to :ref:`fsdp_notes`.
-=======
     To understand FSDP internals, refer to the
     :ref:`fsdp_notes`.
->>>>>>> f34905f6
 
     Example::
 
@@ -235,10 +231,6 @@
     * You should avoid modifying the parameters between forward and
       backward without using the ``summon_full_params`` context, as
       the modifications may not persist.
-
-    .. warning::
-        FSDP does not work with double backwards due to how it registers
-        backward hooks.
 
     Args:
         module (nn.Module):
