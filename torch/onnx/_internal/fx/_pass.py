# mypy: allow-untyped-defs
from __future__ import annotations

import abc
import contextlib
import dataclasses
import difflib
import io
import logging
import sys
<<<<<<< HEAD
from typing import Any, Callable, Optional, Tuple, Union
=======

from typing import Any, Callable
>>>>>>> 4da1c75c

import torch
import torch.fx
from torch._subclasses import fake_tensor
from torch.fx.experimental.proxy_tensor import maybe_disable_fake_tensor_mode

from torch.onnx._internal.fx import diagnostics, onnxfunction_dispatcher


@dataclasses.dataclass
class PackageInfo:
    package_name: str
    version: str | None
    commit_hash: str | None

    def to_onnx_domain_string(self) -> str:
        return ".".join(
            filter(None, ("pkg", self.package_name, self.version, self.commit_hash))
        )

    @classmethod
    def from_python_class(cls, python_class_name: type | str) -> PackageInfo:
        if isinstance(python_class_name, type):
            python_class_name = python_class_name.__module__
        package_name = python_class_name.split(".")[0]
        package = __import__(package_name)
        version = getattr(package, "__version__", None)
        # TODO: Figure out how to retrieve commit hash.
        commit_hash = None
        return cls(package_name, version, commit_hash)


@dataclasses.dataclass
class GraphModuleOnnxMeta:
    package_info: PackageInfo


@contextlib.contextmanager
def _patch_difflib_sequence_matcher_init():
    """Context patching `difflib.SequenceMatcher` for fx readable graph.

    Under this context, the `autojunk` argument of `difflib.SequenceMatcher` will always
    be considered as `False`. This is to prevent `difflib.SequenceMatcher` recognizing
    stacktrace messages in fx readable graph as junk, as these messages tend to be long (>200)
    and repeat multiple times, which falls under the junk filter criteria.

    `difflib.SequenceMatcher` is used underneath by all sorts of diffing functions
    in `difflib`, including `difflib.unified_diff`, `difflib.ndiff`, `difflib.context_diff`.
    Unfortunately, there is no way to pass `autojunk` argument to these functions, and
    they all default to `True`. This context patching will affect all of them.

    `Reference: Automatic junk heuristic <https://docs.python.org/3/library/difflib.html>`_
    """
    original_init = difflib.SequenceMatcher.__init__

    def patched_init(self, isjunk=None, a="", b="", autojunk=True):
        original_init(self, isjunk, a, b, autojunk=False)

    difflib.SequenceMatcher.__init__ = patched_init  # type: ignore[assignment]
    try:
        yield
    finally:
        difflib.SequenceMatcher.__init__ = original_init  # type: ignore[assignment]


def _unified_diff(a: str, b: str) -> str:
    """Return a string containing the unified diff of two strings.

    This function calls a patched version of `difflib.unified_diff` with `autojunk` set
    to `False` for `difflib.SequenceMatcher` class. More details can be found in
    `_patch_difflib_sequence_matcher_init` function.

    Args:
        a: The first string.
        b: The second string.

    Returns:
        The unified diff of the two strings. If there is no diff, return "<no diff>".

    Example::

        >>> a = '''class GraphModule(torch.nn.Module):
        ...     def forward(self, input_ids : torch.Tensor, attention_mask : torch.Tensor):
        ...         # File: /modeling.py:770, code: input_ids = input_ids.view(-1, input_shape[-1])
        ...         view = input_ids.view(-1, 3);  input_ids = None
        ... '''
        >>> b = '''class <lambda>(torch.nn.Module):
        ...     def forward(self, input_ids: i64[1, 3], attention_mask: i64[1, 3]):
        ...         # File: /modeling.py:770, code: input_ids = input_ids.view(-1, input_shape[-1])
        ...         view: i64[1, 3] = torch.ops.aten.view.default(input_ids, [-1, 3]);  input_ids = None
        ... '''
        >>> print(_unified_diff(a, b))
        ---
        +++
        @@ -1,4 +1,4 @@
        -class GraphModule(torch.nn.Module):
        -    def forward(self, input_ids : torch.Tensor, attention_mask : torch.Tensor):
        +class <lambda>(torch.nn.Module):
        +    def forward(self, input_ids: i64[1, 3], attention_mask: i64[1, 3]):
                # File: /modeling.py:770, code: input_ids = input_ids.view(-1, input_shape[-1])
        -        view = input_ids.view(-1, 3);  input_ids = None
        +        view: i64[1, 3] = torch.ops.aten.view.default(input_ids, [-1, 3]);  input_ids = None
    """

    a_list = a.splitlines(keepends=True)
    b_list = b.splitlines(keepends=True)

    with _patch_difflib_sequence_matcher_init():
        # Set `n` to `sys.maxsize` to show entire graph when there is a diff.
        diff = "".join(difflib.unified_diff(a_list, b_list, n=sys.maxsize))

    if not diff:
        return "<no diff>"
    return diff


def _transform_diagnose_call_message_formatter(
    run: Callable,
    self: Transform,
    *args: Any,
    **kwargs: Any,
) -> str:
    return f"Running {self.__class__.__name__} pass. "


def maybe_fx_graph_tabular(graph: torch.fx.Graph) -> str | None:
    """Return the Graph nodes in tabular format. Equivalent to stdout of `graph.print_tabular()`.
    If `tabulate` is not installed, return `None`.

    Args:
        graph: The Graph to print.

    Returns:
        The Graph printed in a tabular format. None if `tabulate` is not installed.
    """
    f = io.StringIO()
    with contextlib.redirect_stdout(f):
        try:
            graph.print_tabular()
        except ImportError:
            return None
    return f.getvalue()


class Transform(abc.ABC):
    """Base class for FX graph transformations to be used by FX-ONNX exporter.

    Similar to `FX Interpreter <https://pytorch.org/docs/stable/fx.html#torch.fx.Interpreter>`_,
    specializations of this class execute the FX graph Node-by-Node.
    Methods in the `Transform` class can be overridden to customize the behavior of the model.
    This pattern can be useful for many things, including writing code transformations as well as analysis passes.

    The following methods can be overridden::

        _run()
            +-- run_node()
                +-- placeholder()
                +-- get_attr()
                +-- call_function()
                +-- call_method()
                +-- call_module()
                +-- output()

    One important aspect to note is that if the transformation modifies the model input and/or output signature,
    (e.g. additional inputs/outputs are added to the model), :class:`InputAdaptStep` and/or :class:`OutputAdaptStep`
    are needed to reconcile :attr:`ONNXProgram.model_signature` and :attr:`ONNXProgram.model_proto`.
    That is, the model signature and the model representation must match.

    As an additional feature, this class provides builtin support for transformation recording using the diagnostics.
    The granularity of overriding is up to the user. And it affects the granularity of
    the diagnostics information. For example, if `_run()` is overridden, the
    diagnostics information will only contain graph level transformation. Instead,
    if `call_function()` is overridden, the diagnostics information will additionally
    contain the node level information of `call_function()`.

    TODO(bowbao): Add more overridable methods in call hierarchy
    TODO(bowbao): Create an example once more overridable methods are added.
    """

    diagnostic_context: diagnostics.DiagnosticContext
    """The diagnostic context for recording diagnostics."""

    module: torch.fx.GraphModule
    """The module to be transformed."""

    fake_mode: fake_tensor.FakeTensorMode | None
    """The existing fake mode detected from `self.module`."""

    def __init__(
        self,
        diagnostic_context: diagnostics.DiagnosticContext,
        module: torch.fx.GraphModule,
    ):
        """Initialize the transform.

        Args:
            diagnostic_context: The diagnostic context for recording diagnostics.
            module: The module to be transformed.
        """
        self.diagnostic_context = diagnostic_context
        self.module = module
        self.fake_mode = self._detect_fake_mode()

    def _detect_fake_mode(self) -> fake_tensor.FakeTensorMode | None:
        """Detect fake mode from the graph.

        Scan through all nodes in graph and their meta['val'] to detect fake mode.
        """
        fake_tensors = [node.meta.get("val") for node in self.module.graph.nodes]
        with maybe_disable_fake_tensor_mode():
            return torch._dynamo.utils.detect_fake_mode(fake_tensors)

    def _maybe_fakefy_args(
        self, fake_mode: fake_tensor.FakeTensorMode | None, *args: Any
    ) -> tuple[Any, ...]:
        if fake_mode is None:
            return args
        # NB: This should hit the cache if tensors were fakefied before.
        # E.g., when the fx graph is produced by Dynamo.
        return tuple(
            fake_mode.from_tensor(t) if isinstance(t, torch.Tensor) else t for t in args
        )

    @abc.abstractmethod
    def _run(self, *args, **kwargs) -> torch.fx.GraphModule:
        ...

    @diagnostics.diagnose_call(
        diagnostics.rules.fx_pass,
        diagnostic_message_formatter=_transform_diagnose_call_message_formatter,
    )
    def run(self, *args, **kwargs) -> torch.fx.GraphModule:
        """Run the transform on `self.module`.

        Note that this method may or may not mutate `self.module`, and the returned
        `GraphModule` could be either `self.module` or a new `GraphModule`.

        Args:
            *args: Positional arguments for `self.module` to run.
            **kwargs: Keyword arguments for `self.module` to run.
        """
        diagnostic = self.diagnostic_context.inflight_diagnostic(
            rule=diagnostics.rules.fx_pass
        )
        diagnostic.info(
            "For detailed logging of graph modifications by this pass, either set "
            "`DiagnosticOptions.verbosity_level` to `logging.DEBUG` or use the environment variable "
            "`TORCH_LOGS='onnx_diagnostics'`."
        )

        # Gather graph information before transform.
        graph_diff_log_level = logging.DEBUG
        if diagnostic.logger.isEnabledFor(graph_diff_log_level):
            # Cannot use LazyString because the graph may have been mutated at evaluation time.
            old_readable_graph = self.module.print_readable(print_output=False)
            old_tabular = maybe_fx_graph_tabular(self.module.graph)
        else:
            # Set to empty string to avoid unbound warning. This value should never be
            # used since the log level is not enabled.
            old_readable_graph = ""
            old_tabular = ""

        module = self._run(*args, **kwargs)

        # Gather graph information after transform.
        if diagnostic.logger.isEnabledFor(graph_diff_log_level):
            new_readable_graph = module.print_readable(print_output=False)
            new_tabular = maybe_fx_graph_tabular(module.graph)

            with diagnostic.log_section(graph_diff_log_level, "Graph diff:"):
                diagnostic.log(
                    graph_diff_log_level,
                    "```\n%s\n```",
                    diagnostics.LazyString(
                        _unified_diff, old_readable_graph, new_readable_graph
                    ),
                )

            with diagnostic.log_section(graph_diff_log_level, "Tabular diff:"):
                if old_tabular is None or new_tabular is None:
                    diagnostic.log(
                        graph_diff_log_level,
                        "Tabular diff is not available because `tabulate` is not installed.",
                    )
                else:
                    diagnostic.log(
                        graph_diff_log_level,
                        "```\n%s\n```",
                        diagnostics.LazyString(_unified_diff, old_tabular, new_tabular),
                    )

        return module


class AnalysisResult(abc.ABC):  # noqa: B024
    ...


class Analysis(abc.ABC):
    def __init__(
        self,
        diagnostic_context: diagnostics.DiagnosticContext,
        module: torch.fx.GraphModule,
        onnxfunction_dispatcher: onnxfunction_dispatcher.OnnxFunctionDispatcher,
    ):
        self.diagnostic_context = diagnostic_context
        self.module = module
        self.onnxfunction_dispatcher = onnxfunction_dispatcher

    @abc.abstractmethod
    def analyze(self, diagnostic_level: diagnostics.infra.Level) -> AnalysisResult:
        ...<|MERGE_RESOLUTION|>--- conflicted
+++ resolved
@@ -8,18 +8,12 @@
 import io
 import logging
 import sys
-<<<<<<< HEAD
-from typing import Any, Callable, Optional, Tuple, Union
-=======
-
 from typing import Any, Callable
->>>>>>> 4da1c75c
 
 import torch
 import torch.fx
 from torch._subclasses import fake_tensor
 from torch.fx.experimental.proxy_tensor import maybe_disable_fake_tensor_mode
-
 from torch.onnx._internal.fx import diagnostics, onnxfunction_dispatcher
 
 
