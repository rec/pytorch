import collections
import contextlib
import dataclasses
import dis
import functools
import inspect
import operator
import re
from itertools import count
from typing import (
    Any,
    Callable,
    Dict,
    Iterator,
    List,
    Optional,
    Set,
    Tuple,
    TYPE_CHECKING,
    Union,
)

import sympy
from sympy import Expr

import torch
import torch._ops
from torch._dynamo.utils import counters, dynamo_timed

from torch._inductor.codegen.multi_kernel import MultiKernelState
from torch.fx.experimental.symbolic_shapes import SymTypes
from torch.fx.node import _get_qualified_name
from torch.utils._sympy.singleton_int import SingletonInt

from .. import codecache, config, ir
from ..ir import ReinterpretView
<<<<<<< HEAD
=======
from ..runtime import triton_heuristics
from ..runtime.hints import DeviceProperties
>>>>>>> 00dd4d55
from ..utils import (
    cache_on_self,
    get_benchmark_name,
    LineContext,
    sympy_product,
    sympy_str,
)
from ..virtualized import V
from .aoti_hipify_utils import maybe_hipify_code_wrapper
from .common import CodeGen, DeferredLine, IndentedBuffer, PythonPrinter
from .triton_utils import config_of, signature_to_meta

if TYPE_CHECKING:
    import triton

    from ..graph import GraphLowering


pexpr = PythonPrinter().doprint


ReuseKey = Tuple[torch.device, torch.dtype, str]


def buffer_reuse_key(node: ir.Buffer) -> ReuseKey:
    return (
        node.get_device(),
        node.get_dtype(),
        # NB: this is symbolic so that we don't try to reuse a buffer
        # for s0 for s1, just because they happen to share the same
        # size hint
        sympy_str(V.graph.sizevars.simplify(node.layout.storage_size())),
    )


def convert_arg_type(arg: torch.Argument) -> str:
    from .cpp import CONTAINER_PYTHON_TO_CPP, PYTHON_TO_CPP

    # use x.real_type instead of x.type so that we get ScalarType instead of int
    python_type = repr(arg.real_type)  # type: ignore[attr-defined]

    if python_type == "Tensor":
        # Conversions rules follow https://github.com/pytorch/pytorch/tree/main/aten/src/ATen/native#func
        if arg.alias_info is not None and arg.alias_info.is_write:
            return f"at::{python_type}&"
        else:
            return f"at::{python_type} const&"

    if python_type in PYTHON_TO_CPP:
        cpp_type = PYTHON_TO_CPP[python_type]
        return cpp_type

    # Convert args of container types e.g. Optional[*]
    for py_container, cpp_container in CONTAINER_PYTHON_TO_CPP.items():
        container_match = re.findall(py_container + r"\[([a-zA-Z_]+)]", python_type)
        if len(container_match) == 1:
            contained_type = container_match[0]
            assert (
                contained_type in PYTHON_TO_CPP
            ), f"unsupported {py_container} type in convert_arg_type: {contained_type}"
            cpp_contained_type = PYTHON_TO_CPP[contained_type]
            return f"{cpp_container}<{cpp_contained_type}>"

    raise AssertionError(f"unsupport python_type: {python_type}")


def convert_return_type(ret: torch.Argument) -> str:
    # use x.real_type instead of x.type so that we get ScalarType instead of int
    python_type = repr(ret.real_type)  # type: ignore[attr-defined]
    python_to_cpp = {
        "Tensor": "at::Tensor",
        "List[Tensor]": "std::vector<at::Tensor>",
    }

    cpp_type = python_to_cpp.get(python_type, None)
    assert cpp_type is not None, f"NYI return type: {python_type}"
    # An output aliasing an input is returned by reference only when it's a
    # Tensor, not when it's a Tensor[]. For example, aten.split.Tensor's output
    # aliases the input tensor, but the op returns a vector by value.
    if python_type == "Tensor" and ret.alias_info is not None:
        cpp_type += "&"
    return cpp_type


def get_cpp_op_schema(kernel: torch._ops.OpOverload) -> str:
    args = kernel._schema.arguments
    returns = kernel._schema.returns

    num_returns = len(returns)
    assert num_returns > 0, "must have at least one return value"

    if num_returns == 1:
        cpp_return_value = convert_return_type(returns[0])
    elif num_returns > 1:
        tuple_returns = ", ".join([convert_return_type(r) for r in returns])
        cpp_return_value = f"std::tuple<{tuple_returns}>"

    cpp_arg_type = [f"{convert_arg_type(arg)} {arg.name}" for arg in args]
    return f"{cpp_return_value}({', '.join(cpp_arg_type)})"  # type: ignore[possibly-undefined]


# TODO: Move to a well known place
TritonMetaParams = Dict[str, int]
TritonGrid = Union[
    Tuple[Union[int, sympy.Expr], ...], Callable[[TritonMetaParams], Tuple[int, ...]]
]


def user_defined_kernel_grid_fn_code(
    name: str,
    configs: List["triton.Config"],
    grids: List[TritonGrid],
    wrapper: Optional["WrapperCodeGen"] = None,
) -> Tuple[str, str]:
    output = IndentedBuffer()

    def _convert_to_sympy_expr(item: Union[int, sympy.Expr]) -> sympy.Expr:
        return item if isinstance(item, sympy.Expr) else sympy.Integer(item)

    def determine_grid(grid: TritonGrid):
        if wrapper is None or callable(grid):
            # return as-is when used in eager mode or when grid is callable
            return grid
        # Grid contains ints/Expr, so utilize wrapper's expr printer for codegen
        sympy_grid = tuple(_convert_to_sympy_expr(g) for g in grid)
        return wrapper.codegen_shape_tuple(sympy_grid)

    fn_name = f"grid_wrapper_for_{name}"
    output.writeline(f"def {fn_name}(meta):")
    with output.indent():
        if len(grids) == 1:
            grid = determine_grid(grids[0])
            output.writeline(f"return {grid}")
        else:
            assert len(grids) > 1
            assert len(grids) == len(configs)
            seen = set()
            for grid, c in zip(grids, configs):
                guards = [f"meta['{name}'] == {val}" for name, val in c.kwargs.items()]
                guards = " and ".join(guards)
                grid = determine_grid(grid)
                statement = f"if {guards}: return {grid}"
                if statement in seen:
                    continue
                seen.add(statement)
                output.writeline(statement)

    return fn_name, output.getvalue()


@dataclasses.dataclass
class SymbolicCallArg:
    inner: str
    # the original symbolic expression represented by inner
    inner_expr: sympy.Expr

    def __str__(self):
        return str(self.inner)


# Default thread stack sizes vary by platform:
# - Linux: 8 MB
# - macOS: 512 KB
# - Windows: 1 MB
# Just pick something comfortably smaller than the smallest for now.
MAX_STACK_ALLOCATION_SIZE = 1024 * 100


class MemoryPlanningState:
    def __init__(self):
        super().__init__()
        self.reuse_pool: Dict[
            ReuseKey, List[FreeIfNotReusedLine]
        ] = collections.defaultdict(list)
        self.total_allocated_buffer_size: int = 0

    def __contains__(self, key: ReuseKey) -> bool:
        return bool(self.reuse_pool.get(key, None))

    def pop(self, key: ReuseKey) -> "FreeIfNotReusedLine":
        item = self.reuse_pool[key].pop()
        assert not item.is_reused
        return item

    def push(self, key: ReuseKey, item: "FreeIfNotReusedLine") -> None:
        assert not item.is_reused
        self.reuse_pool[key].append(item)


class WrapperLine:
    pass


@dataclasses.dataclass
class EnterSubgraphLine(WrapperLine):
    wrapper: "WrapperCodeGen"
    graph: "GraphLowering"

    def codegen(self, code: IndentedBuffer) -> None:
        self.wrapper.push_codegened_graph(self.graph)
        code.do_indent()


@dataclasses.dataclass
class ExitSubgraphLine(WrapperLine):
    wrapper: "WrapperCodeGen"

    def codegen(self, code: IndentedBuffer) -> None:
        self.wrapper.pop_codegened_graph()
        code.do_unindent()


@dataclasses.dataclass
class EnterDeviceContextManagerLine(WrapperLine):
    device_idx: int
    last_seen_device_guard_index: Optional[int]

    def codegen(self, code: IndentedBuffer) -> None:
        if V.graph.cpp_wrapper:
            code.writeline("\n")
            if V.graph.aot_mode:
                # In AOT mode, we have a stream provided as a param. A stream is
                # associated with a device, so we never expect the device to change.
                # CUDAStreamGuard sets the stream and the device.
                if self.last_seen_device_guard_index is None:
                    if config.abi_compatible:
                        code.writeline(
                            "AOTICudaStreamGuard stream_guard(stream, this->device_idx_);"
                        )
                    else:
                        code.writeline(
                            maybe_hipify_code_wrapper(
                                "at::cuda::CUDAStreamGuard stream_guard("
                                + "at::cuda::getStreamFromExternal(stream, this->device_idx_));"
                            )
                        )
                else:
                    assert (
                        self.last_seen_device_guard_index == self.device_idx
                    ), "AOTInductor only supports running on one CUDA device"
            else:
                if self.last_seen_device_guard_index is None:
                    code.writeline(
                        f"AOTICudaGuard device_guard({self.device_idx});"
                        if config.abi_compatible
                        else maybe_hipify_code_wrapper(
                            f"at::cuda::CUDAGuard device_guard({self.device_idx});"
                        )
                    )
                else:
                    code.writeline(f"device_guard.set_index({self.device_idx});")
        else:
            # Note _DeviceGuard has less overhead than device, but only accepts
            # integers
            code.writeline(f"with {V.graph.device_ops.device_guard(self.device_idx)}:")
            code.do_indent()
            code.writeline(V.graph.device_ops.set_device(self.device_idx))


class ExitDeviceContextManagerLine(WrapperLine):
    def codegen(self, code: IndentedBuffer) -> None:
        if not V.graph.cpp_wrapper:
            code.do_unindent()


@dataclasses.dataclass
class MemoryPlanningLine(WrapperLine):
    wrapper: "WrapperCodeGen"

    def plan(self, state: MemoryPlanningState) -> "MemoryPlanningLine":
        """First pass to find reuse"""
        return self

    def codegen(self, code: IndentedBuffer) -> None:
        """Second pass to output code"""
        pass

    def __str__(self) -> str:
        """
        Emits a string representation that fits on one line.
        """
        args: List[str] = []
        for field in dataclasses.fields(self):
            if field.name == "wrapper":
                continue
            val = getattr(self, field.name)
            args.append(
                f"{field.name}={val.get_name() if field.type is ir.Buffer else val}"
            )
        return f"{type(self).__name__}({', '.join(args)})"


@dataclasses.dataclass
class AllocateLine(MemoryPlanningLine):
    node: ir.Buffer

    def plan(self, state: MemoryPlanningState) -> MemoryPlanningLine:
        if self.node.get_name() in V.graph.removed_buffers:
            return NullLine(self.wrapper)

        # try to reuse a recently freed buffer
        key = buffer_reuse_key(self.node)
        if config.allow_buffer_reuse and key in state:
            free_line = state.pop(key)
            free_line.is_reused = True
            return ReuseLine(self.wrapper, free_line.node, self.node)

        if self.node.get_device().type == "cpu":
            static_shape = self.wrapper.static_shape_for_buffer_or_none(self.node)
            if static_shape is not None:
                state.total_allocated_buffer_size += int(
                    functools.reduce(operator.mul, static_shape, 1)
                )

        return self

    def codegen(self, code: IndentedBuffer) -> None:
        assert self.node.get_name() not in V.graph.removed_buffers
        line = self.wrapper.make_buffer_allocation(self.node)
        code.writeline(line)


@dataclasses.dataclass
class FreeIfNotReusedLine(MemoryPlanningLine):
    node: ir.Buffer
    is_reused: bool = False

    def plan(self, state: MemoryPlanningState) -> MemoryPlanningLine:
        if len(self.node.get_inputs_that_alias_output()) > 0:
            return self
        if isinstance(self.node.layout, ir.MultiOutputLayout):
            return self
        assert not self.is_reused
        if self.node.get_name() in V.graph.removed_buffers:
            return NullLine(self.wrapper)
        if config.allow_buffer_reuse:
            state.push(buffer_reuse_key(self.node), self)
        return self

    def codegen(self, code: IndentedBuffer) -> None:
        assert self.node.get_name() not in V.graph.removed_buffers
        if not self.is_reused:
            code.writeline(self.wrapper.make_buffer_free(self.node))


@dataclasses.dataclass
class ReuseLine(MemoryPlanningLine):
    node: ir.Buffer
    reused_as: ir.Buffer
    delete_old: bool = True

    def plan(self, state: MemoryPlanningState) -> MemoryPlanningLine:
        if self.node.get_name() in V.graph.removed_buffers:
            assert self.reused_as.get_name() in V.graph.removed_buffers
            return NullLine(self.wrapper)
        assert self.reused_as.get_name() not in V.graph.removed_buffers
        return self

    def codegen(self, code: IndentedBuffer) -> None:
        assert self.node.get_name() not in V.graph.removed_buffers
        assert self.reused_as.get_name() not in V.graph.removed_buffers
        code.writeline(
            self.wrapper.make_buffer_reuse(self.node, self.reused_as, self.delete_old)
        )


class NullLine(MemoryPlanningLine):
    pass


BufferName = str


class WrapperCodeGen(CodeGen):
    """
    Generate outer wrapper in Python that calls the kernels.
    """

    def __init__(self):
        super().__init__()
        self._names_iter: Iterator[int] = count()
        self.header = IndentedBuffer()
        self.prefix = IndentedBuffer()
        self.suffix = IndentedBuffer()
        self.wrapper_call = IndentedBuffer()
        # If the generated source code is exactly the same, reuse the
        # pre-existing kernel for it
        self.src_to_kernel: Dict[str, str] = {}
        self.kernel_numel_expr: Set[Tuple[str, "GraphLowering"]] = set()
        self.lines: List[Union[MemoryPlanningLine, LineContext]] = []
        self.declare = ""
        self.declare_maybe_reference = ""
        self.ending = ""
        self.open_bracket = "["
        self.closed_bracket = "]"
        self.comment = "#"
        self.namespace = ""
        self.none_str = "None"
        self.size = "size()"
        self.stride = "stride()"
        self.last_seen_device_guard_index: Optional[int] = None
        self.supports_intermediate_hooks = True
        self.expr_printer = pexpr
        self.user_defined_kernel_cache: Dict[Tuple[Any, ...], Tuple[str, Any]] = {}
        self.unbacked_symbol_decls: Set[str] = set()  # str of sympy.Symbol
        self.allow_stack_allocation: Optional[bool] = None
        self.stack_allocated_buffers: Dict[BufferName, ir.Buffer] = {}
        self.computed_sizes: Set[sympy.Symbol] = set()

        # this is used for tracking which GraphLowering instance---parent graph
        # or (nested) subgraph---is currently codegened; the primary use case is
        # including the graph instance into a cache key to avoid cross-graph
        # caching during lowering of nested subgraphs
        self.codegened_graph_stack = []

        self.write_header()
        self.write_prefix()

        if not V.graph.aot_mode:
            for name, hashed in V.graph.constant_reprs.items():
                # include a hash so our code cache puts different constants into different files
                self.write_constant(name, hashed)

        self.allocated: Set[BufferName] = set()
        self.freed: Set[BufferName] = set()

        # maps from reusing buffer to reused buffer
        self.reuses: Dict[BufferName, BufferName] = dict()

        self.write_get_raw_stream = functools.lru_cache(None)(  # type: ignore[assignment]
            self.write_get_raw_stream
        )

        @functools.lru_cache(None)
        def add_import_once(line: str) -> None:
            self.header.writeline(line)

        self.add_import_once = add_import_once
        self._metas: Dict[str, str] = {}
        self.multi_kernel_state = MultiKernelState()

    def write_constant(self, name: str, hashed: str) -> None:
        self.header.writeline(f"{name} = None  # {hashed}")

    def write_header(self) -> None:
        context = torch._guards.TracingContext.try_get()
        aot_config_comment = ""
        if context is not None and context.aot_graph_name is not None:
            aot_config_comment = f"# AOT ID: {context.aot_graph_name}"
        self.header.splice(
            f"""
                {aot_config_comment}
                from ctypes import c_void_p, c_long
                import torch
                import math
                import random
                import os
                import tempfile
                from math import inf, nan
                from torch._inductor.hooks import run_intermediate_hooks
                from torch._inductor.utils import maybe_profile
                from torch._inductor.codegen.memory_planning import _align as align

                from torch import device, empty_strided
                from {codecache.__name__} import AsyncCompile
                from torch._inductor.select_algorithm import extern_kernels
                from torch._inductor.codegen.multi_kernel import MultiKernelCall

                aten = torch.ops.aten
                inductor_ops = torch.ops.inductor
                _quantized = torch.ops._quantized
                assert_size_stride = torch._C._dynamo.guards.assert_size_stride
                empty_strided_cpu = torch._C._dynamo.guards._empty_strided_cpu
                empty_strided_cuda = torch._C._dynamo.guards._empty_strided_cuda
                alloc_from_pool = torch.ops.inductor._alloc_from_pool
                reinterpret_tensor = torch.ops.inductor._reinterpret_tensor
                async_compile = AsyncCompile()

            """
        )

    @cache_on_self
    def write_triton_header_once(self) -> None:
        self.header.splice(
            """
            import triton
            import triton.language as tl
            from torch._inductor.triton_heuristics import grid, split_scan_grid, start_graph, end_graph
            {}
            """.format(
                V.graph.device_ops.import_get_raw_stream_as("get_raw_stream")
            )
        )

    def add_meta_once(self, meta: TritonMetaParams) -> str:
        meta = repr(meta)
        if meta not in self._metas:
            var = f"meta{len(self._metas)}"
            self._metas[meta] = var
            self.header.writeline(f"{var} = {meta}")
        return self._metas[meta]

    @cache_on_self
    def get_output_refs(self) -> List[str]:
        return [x.codegen_reference(self.wrapper_call) for x in V.graph.graph_outputs]

    def mark_output_type(self) -> None:
        return

    def codegen_input_size_asserts(self) -> None:
        for name, buf in V.graph.graph_inputs.items():
            if isinstance(buf, sympy.Expr):
                continue

            # comparing strides for 0 size tensor is tricky. Ignore them for now.
            if sympy_product(buf.get_size()) == 0:
                continue
            size = self.codegen_shape_tuple(buf.get_size())
            stride = self.codegen_shape_tuple(buf.get_stride())
            self.prefix.writeline(f"assert_size_stride({name}, {size}, {stride})")

    def codegen_input_nan_asserts(self) -> None:
        self.prefix.writeline("# make sure graph inputs are not nan/inf")
        for name, buf in V.graph.graph_inputs.items():
            if isinstance(buf, sympy.Expr):
                continue

            line = f"assert not {name}.isnan().any().item()"
            self.prefix.writeline(line)
            line = f"assert not {name}.isinf().any().item()"
            self.prefix.writeline(line)

    def write_prefix(self) -> None:
        self.prefix.splice(
            """

            async_compile.wait(globals())
            del async_compile

            def call(args):
            """
        )
        with self.prefix.indent():
            if config.triton.debug_sync_graph:
                self.prefix.writeline(V.graph.device_ops.synchronize())
            if V.graph.graph_inputs:
                lhs = ", ".join(V.graph.graph_input_names)
                if len(V.graph.graph_input_names) == 1:
                    lhs += ","
                self.prefix.writeline(f"{lhs} = args")
                self.prefix.writeline("args.clear()")

            self.codegen_inputs(self.prefix, V.graph.graph_inputs)
            if config.size_asserts:
                self.codegen_input_size_asserts()
            if config.nan_asserts:
                self.codegen_input_nan_asserts()

    # this function (and below) takes a graph as input so
    # that stream caching happens per graph instance. this
    # is important for nested subgraph codegening.
    def write_get_raw_stream(self, device_idx: int, graph=None) -> str:
        self.write_triton_header_once()
        name = f"stream{device_idx}"
        self.writeline(f"{name} = get_raw_stream({device_idx})")
        return name

    def get_codegened_graph(self):
        return self.codegened_graph_stack[-1]

    def push_codegened_graph(self, graph):
        self.codegened_graph_stack.append(graph)

    def pop_codegened_graph(self):
        return self.codegened_graph_stack.pop()

    def next_kernel_suffix(self) -> str:
        return f"{next(self._names_iter)}"

    def codegen_device_guard_enter(self, device_idx: int) -> None:
        self.writeline(
            EnterDeviceContextManagerLine(device_idx, self.last_seen_device_guard_index)
        )
        self.last_seen_device_guard_index = device_idx

    def codegen_device_guard_exit(self) -> None:
        self.writeline(ExitDeviceContextManagerLine())

    def generate_return(self, output_refs: List[str]) -> None:
        if output_refs:
            self.wrapper_call.writeline("return (" + ", ".join(output_refs) + ", )")
        else:
            self.wrapper_call.writeline("return ()")

    def generate_before_suffix(self, result: IndentedBuffer) -> None:
        return

    def generate_end(self, result: IndentedBuffer) -> None:
        return

    def generate_fallback_kernel(self, fallback_kernel, args):
        self.generate_extern_kernel_alloc(fallback_kernel, args)

    def generate_extern_kernel_alloc(self, extern_kernel, args):
        output_name = extern_kernel.get_name()
        origin_node = extern_kernel.get_origin_node()
        kernel_name = extern_kernel.get_kernel_name()
        ending = self.ending
        if config.memory_planning and "view_as_complex" in kernel_name:
            # view operation fallbacks cause issues since inductor
            # doesn't know the memory is still needed and might reuse it.
            ending = f".clone(){ending}"
        self.writeline(
            f"{self.declare}{output_name} = {kernel_name}({', '.join(args)}){ending}"
        )
        if (
            self.supports_intermediate_hooks
            and config.generate_intermediate_hooks
            and origin_node is not None
        ):
            counters["inductor"]["intermediate_hooks"] += 1
            self.writeline(
                f"run_intermediate_hooks({origin_node.name!r}, {output_name})"
            )

    def generate_extern_kernel_out(
        self, kernel: str, out: str, out_view: Optional[str], args: List[str]
    ):
        args.append(f"out={out_view if out_view else out}")
        self.writeline(f"{kernel}({', '.join(args)})")

    def generate_user_defined_triton_kernel(
        self, kernel_name, grid, configs, args, triton_meta
    ):
        grid, code = user_defined_kernel_grid_fn_code(
            kernel_name, configs, grid, wrapper=self
        )
        # Must happen after free symbols are already codegened
        # Emit the grid wrapper function right before the call
        for line in code.split("\n"):
            self.writeline(line)

        stream_name = self.write_get_raw_stream(
            V.graph.scheduler.current_device.index, V.graph
        )
        self.writeline(
            f"{kernel_name}.run({', '.join(args)}, grid={grid}, stream={stream_name})"
        )

    def generate_scatter_fallback(
        self, output, inputs, kernel, python_kernel_name, src_is_tensor, reduce, kwargs
    ):
        line = f"{kernel}({','.join(map(str, inputs))}"
        if kernel == "aten.scatter_":
            if reduce:
                line += f", reduce={repr(reduce)}"
        else:
            line += ", ".join([""] + kwargs)
        line += f"){self.ending}"
        self.writeline(line)

    def generate_index_put_fallback(self, kernel, x, indices, values, accumulate):
        indices_str = f"{self.open_bracket}{', '.join(indices)}{self.closed_bracket}"
        args = [x, indices_str, values, accumulate]
        self.writeline(self.wrap_kernel_call(kernel, args))

    def generate_extern_kernel_alloc_and_find_schema_if_needed(
        self,
        buf_name: str,
        python_kernel_name: str,
        cpp_kernel_name: str,
        codegen_args: List[str],
        cpp_op_schema: str,
        cpp_kernel_key: str,
        cpp_kernel_overload_name: str = "",
        op_overload: Optional[torch._ops.OpOverload] = None,
        raw_args=None,
        outputs=None,
    ):
        self.writeline(f"{buf_name} = {python_kernel_name}({', '.join(codegen_args)})")

    def generate_inf_and_nan_checker(self, node):
        # TODO: Add check for python too.
        pass

    @dynamo_timed
    def generate(self, is_inference):
        if config.profile_bandwidth:
            self.write_triton_header_once()
        result = IndentedBuffer()
        result.splice(self.header)
        # We do not want the cpp header for intermediate const graph. Headers would be
        # rendered by the main module instead.
        if V.graph.aot_mode and V.graph.cpp_wrapper and V.graph.is_const_graph:
            result = IndentedBuffer()

        with contextlib.ExitStack() as stack:
            stack.enter_context(self.wrapper_call.indent())
            if config.profiler_mark_wrapper_call:
                self.generate_profiler_mark_wrapper_call(stack)
            if config.profile_bandwidth:
                self.generate_start_graph()

            # We disable planning during training because it presently increases peak memory consumption.
            if is_inference and config.memory_planning:
                self.memory_plan()
                # TODO: integrate memory planning & stack allocation?
                self.allow_stack_allocation = False
            else:
                self.memory_plan_reuse()

            if config.triton.store_cubin:
                self.generate_reset_kernel_saved_flags()

            for line in self.lines:
                if isinstance(line, WrapperLine):
                    line.codegen(self.wrapper_call)
                else:
                    self.wrapper_call.writeline(line)

            output_refs = self.get_output_refs()
            self.mark_output_type()
            if config.triton.debug_sync_graph:
                self.wrapper_call.writeline(V.graph.device_ops.synchronize())

            if config.profile_bandwidth:
                self.generate_end_graph()

            if config.triton.store_cubin:
                self.generate_save_uncompiled_kernels()

            self.generate_return(output_refs)

        self.finalize_prefix()
        result.splice(self.prefix)

        with result.indent():
            result.splice(self.wrapper_call)

        self.generate_before_suffix(result)
        result.splice(self.suffix)

        self.generate_end(result)

        self.add_benchmark_harness(result)

        return result.getvaluewithlinemap()

    def memory_plan(self):
        from .memory_planning import MemoryPlanner

        self.lines = MemoryPlanner(self).plan(self.lines)

    def memory_plan_reuse(self):
        out_names = V.graph.get_output_names()

        while (
            self.lines
            and isinstance(self.lines[-1], MemoryPlanningLine)
            # TODO: this seems legit, NullLine has no node
            and self.lines[-1].node.name not in out_names  # type: ignore[attr-defined]
        ):
            # these lines will be pointless
            self.lines.pop()

        # codegen allocations in two passes
        planning_states = [MemoryPlanningState()]
        past_planning_states = []
        for i in range(len(self.lines)):
            line = self.lines[i]
            if isinstance(line, MemoryPlanningLine):
                self.lines[i] = line.plan(planning_states[-1])
            elif isinstance(line, EnterSubgraphLine):
                planning_states.append(MemoryPlanningState())
            elif isinstance(line, ExitSubgraphLine):
                past_planning_states.append(planning_states.pop())
        past_planning_states.append(planning_states.pop())
        assert len(planning_states) == 0

        # conservatively use the sum of all allocated buffer sizes
        # in potentially nested scopes as the total allocated size
        total_allocated_buffer_size = sum(
            s.total_allocated_buffer_size for s in past_planning_states
        )

        self.allow_stack_allocation = (
            self.allow_stack_allocation is not False
            and config.allow_stack_allocation
            and total_allocated_buffer_size <= MAX_STACK_ALLOCATION_SIZE
        )

    def codegen_input_size_var_decl(self, code: IndentedBuffer, name):
        code.writeline(f"{self.declare}{name}_size = {name}.{self.size}{self.ending}")

    def codegen_input_stride_var_decl(self, code: IndentedBuffer, name):
        code.writeline(
            f"{self.declare}{name}_stride = {name}.{self.stride}{self.ending}"
        )

    def codegen_inputs(
        self, code: IndentedBuffer, graph_inputs: Dict[str, ir.TensorBox]
    ):
        """Assign all symbolic shapes to locals"""

        @functools.lru_cache(None)
        def sizeof(name):
            self.codegen_input_size_var_decl(code, name)
            return f"{name}_size"

        @functools.lru_cache(None)
        def strideof(name):
            self.codegen_input_stride_var_decl(code, name)
            return f"{name}_stride"

        # Assign all symbolic shapes needed to local variables
        needed = V.graph.sizevars.free_symbols()

        def is_expr(x):
            return isinstance(x[1], sympy.Expr)

        graph_inputs_expr = list(filter(is_expr, graph_inputs.items()))
        graph_inputs_tensors = list(
            filter(lambda x: not is_expr(x), graph_inputs.items())
        )

        for name, shape in graph_inputs_expr:
            shape = V.graph.sizevars.simplify(shape)  # type: ignore[arg-type]
            if shape in needed:
                needed.remove(shape)  # type: ignore[arg-type]
                code.writeline(f"{self.declare}{shape} = {name}{self.ending}")

        for name, value in graph_inputs_tensors:
            shapes = value.get_size()
            for dim, shape in enumerate(shapes):
                shape = V.graph.sizevars.simplify(shape)  # type: ignore[arg-type]
                if shape in needed:
                    needed.remove(shape)  # type: ignore[arg-type]
                    code.writeline(
                        f"{self.declare}{shape} = {sizeof(name)}[{dim}]{self.ending}"
                    )

        for name, value in graph_inputs_tensors:
            shapes = value.get_stride()
            for dim, shape in enumerate(shapes):
                shape = V.graph.sizevars.simplify(shape)  # type: ignore[arg-type]
                if shape in needed:
                    needed.remove(shape)  # type: ignore[arg-type]
                    code.writeline(
                        f"{self.declare}{shape} = {strideof(name)}[{dim}]{self.ending}"
                    )

    def ensure_size_computed(self, sym: sympy.Symbol):
        if isinstance(sym, sympy.Symbol) and sym.name.startswith("ps"):
            if sym in self.computed_sizes:
                return
            self.computed_sizes.add(sym)
            expr = V.graph.sizevars.inv_precomputed_replacements[sym]
            self.writeline(
                f"{self.declare}{sym} = {self.expr_printer(expr)}{self.ending}"
            )

    def finalize_prefix(self):
        pass

    def codegen_python_sizevar(self, x: Expr, *, simplify: bool = True) -> str:
        if simplify:
            return pexpr(V.graph.sizevars.simplify(x))
        else:
            return pexpr(x)

    def codegen_sizevar(self, x: Expr) -> str:
        return self.codegen_python_sizevar(x)

    def codegen_tuple_access(self, basename: str, name: str, index: str) -> str:
        return f"{basename}[{index}]"

    def codegen_python_shape_tuple(self, shape: Tuple[Expr, ...]) -> str:
        parts = list(map(self.codegen_python_sizevar, shape))
        if len(parts) == 0:
            return "()"
        if len(parts) == 1:
            return f"({parts[0]}, )"
        return f"({', '.join(parts)})"

    def codegen_shape_tuple(self, shape: Tuple[Expr, ...]) -> str:
        return self.codegen_python_shape_tuple(shape)

    def codegen_alloc_from_pool(self, name, offset, dtype, shape, stride) -> str:
        return "alloc_from_pool({})".format(
            ", ".join(
                [
                    name,
                    pexpr(offset),  # bytes not numel
                    str(dtype),
                    self.codegen_shape_tuple(shape),
                    self.codegen_shape_tuple(stride),
                ]
            )
        )

    def codegen_reinterpret_view(self, data, size, stride, offset, writer) -> str:
        size = self.codegen_shape_tuple(size)
        stride = self.codegen_shape_tuple(stride)
        offset = self.codegen_sizevar(offset)
        return f"reinterpret_tensor({data.get_name()}, {size}, {stride}, {offset})"

    def codegen_device_copy(self, src, dst):
        self.writeline(f"{dst}.copy_({src})")

    def codegen_multi_output(self, name, value):
        self.writeline(f"{self.declare}{name} = {value}{self.ending}")

    def codegen_dynamic_scalar(self, node):
        (data,) = (t.codegen_reference() for t in node.inputs)
        if node.is_bool:
            self.writeline(f"{node.sym} = 1 if {data}.item() else 0")
        else:
            self.writeline(f"{node.sym} = {data}.item()")
        # No one should ever use this buffer, but for uniformity
        # define the variable and assign it None
        self.writeline(f"{node.get_name()} = None")

    def benchmark_compiled_module(self, output):
        def add_fake_input(name, shape, stride, device, dtype):
            output.writeline(
                f"{name} = rand_strided("
                f"{self.codegen_python_shape_tuple(shape)}, "
                f"{self.codegen_python_shape_tuple(stride)}, "
                f"device='{device}', dtype={dtype})"
            )

        def add_expr_input(name, val):
            output.writeline(f"{name} = {val}")

        output.writelines(
            ["", "", "def benchmark_compiled_module(times=10, repeat=10):"]
        )
        with output.indent():
            output.splice(
                """
                from torch._dynamo.testing import rand_strided
                from torch._inductor.utils import print_performance
                """,
                strip=True,
            )

            for name, value in V.graph.constants.items():
                # all the constants are global variables, that's why we need
                # these 'global var_name' lines
                output.writeline(f"global {name}")
                add_fake_input(
                    name, value.size(), value.stride(), value.device, value.dtype
                )

            for name, value in V.graph.graph_inputs.items():
                if isinstance(value, sympy.Symbol) and isinstance(
                    V.graph.sizevars.var_to_val.get(value, None), SingletonInt
                ):
                    # Inductor should only work with dense -> dense graph, and
                    # SingletonInts belong to metadata that should only live on
                    # the subclass.
                    continue
                if isinstance(value, sympy.Expr):  # Don't need to add symbolic
                    add_expr_input(name, V.graph.sizevars.size_hint(value))
                else:
                    shape = [V.graph.sizevars.size_hint(x) for x in value.get_size()]
                    stride = [V.graph.sizevars.size_hint(x) for x in value.get_stride()]
                    add_fake_input(
                        name, shape, stride, value.get_device(), value.get_dtype()
                    )

            call_str = f"call([{', '.join(V.graph.graph_inputs.keys())}])"
            output.writeline(f"fn = lambda: {call_str}")
            output.writeline("return print_performance(fn, times=times, repeat=repeat)")

    def add_benchmark_harness(self, output):
        """
        Append a benchmark harness to generated code for debugging
        """
        if not config.benchmark_harness:
            return

        self.benchmark_compiled_module(output)

        output.writelines(["", "", 'if __name__ == "__main__":'])
        with output.indent():
            output.writelines(
                [
                    "from torch._inductor.wrapper_benchmark import compiled_module_main",
                    f"compiled_module_main('{get_benchmark_name()}', benchmark_compiled_module)",
                ]
            )

    def define_kernel(
        self, name: str, kernel: str, metadata: Optional[str] = None, cuda=True
    ):
        metadata_comment = f"{metadata}\n" if metadata else ""
        self.header.splice(f"\n\n{metadata_comment}{name} = {kernel}")

    def define_user_defined_triton_kernel(self, kernel, configs, kwargs):
        from torch.utils._triton import patch_triton_dtype_repr

        patch_triton_dtype_repr()

        original_name = kernel.__name__

        from .common import KernelArgType, SizeArg, TensorArg

        signature: List[KernelArgType] = []
        constants: Dict[int, Any] = {}
        non_constant_indices = []
        equal_to_1_arg_idx: List[int] = []
        for idx, key in enumerate(kernel.arg_names):
            if key not in kwargs:
                continue
            arg = kwargs[key]
            if idx in kernel.constexprs:
                constants[idx] = arg
            else:
                non_constant_indices.append(idx)
                if isinstance(arg, ir.Buffer):
                    signature.append(
                        TensorArg(
                            name=key,
                            buffer=arg.get_name(),
                            dtype=arg.get_dtype(),
                        )
                    )
                elif isinstance(arg, ir.ReinterpretView):
                    # for ReinterpretView we use the underlying
                    # buffer name and note the (possibly non-zero)
                    # offset relative to the underlying buffer
                    signature.append(
                        TensorArg(
                            name=key,
                            buffer=arg.data.get_name(),
                            dtype=arg.get_dtype(),
                            offset=arg.layout.offset,
                        )
                    )
                else:
                    signature.append(SizeArg(key, arg))
                    if isinstance(
                        arg, (int, sympy.Integer)
                    ) and V.graph.sizevars.statically_known_equals(
                        arg, 1  # type: ignore[arg-type]
                    ):
                        equal_to_1_arg_idx.append(idx)
        index_dtype = "tl.int32"
        triton_meta = {
            "signature": signature_to_meta(
                signature,
                size_dtype=index_dtype,
                indices=non_constant_indices,
            ),
            "device": DeviceProperties.create(V.graph.scheduler.current_device),
            # Triton compiler includes equal_to_1 args into constants even
            # when they are not constexpr. otherwise there may be a segfault
            # during launching the Inductor-compiled Triton kernel.
            # TODO(aakhundov): add None args to constants, too. currently, this
            # causes CUDA errors in test_aot_inductor.test_triton_kernel_with_none_input.
            # https://github.com/pytorch/pytorch/issues/120478#issuecomment-1962822307
            # https://github.com/openai/triton/blob/231efe9ed2d200be0f69a07c298e4342b08efe3d/python/triton/runtime/jit.py#L384
            "constants": {
                **constants,
                **dict.fromkeys(equal_to_1_arg_idx, 1),
            },
            "configs": [
                config_of(
                    signature,
                    indices=non_constant_indices,
                )
            ],
        }

        # Distinguish between different functions using function id
        cache_key: List[Any] = [id(kernel.fn)]
        if len(configs) > 0:
            for arg in kwargs.values():
                # We need to key on non tensor arg only in autotune mode
                if not isinstance(arg, (ir.Buffer, ir.ReinterpretView)):
                    cache_key.append(arg)
        cache_key.append(str(triton_meta))
        cache_key = tuple(cache_key)

        if cache_key in self.user_defined_kernel_cache:
            return self.user_defined_kernel_cache[cache_key]

        name = f"{original_name}_{len(self.user_defined_kernel_cache)}"
        # Add to the cache for the next use
        self.user_defined_kernel_cache[cache_key] = (name, triton_meta)

        compile_wrapper = IndentedBuffer()
        compile_wrapper.writeline(f"async_compile.triton({original_name!r}, '''")

        from .triton import gen_common_triton_imports

        compile_wrapper.splice(gen_common_triton_imports())

        inductor_meta = {
            "kernel_name": name,
            "backend_hash": torch.utils._triton.triton_hash_with_backend(),
        }

        configs = [
            {
                "kwargs": config.kwargs,
                "num_warps": config.num_warps,
                "num_stages": config.num_stages,
            }
            for config in configs
        ]

        compile_wrapper.splice(
            f"""
            @triton_heuristics.user_autotune(
                configs={configs!r},
                inductor_meta={inductor_meta!r},
                triton_meta={triton_meta!r},
                filename=__file__,
                custom_kernel=True,
            )
            @triton.jit
            """
        )
        compile_wrapper.splice(kernel.src, strip=True)

        # Also include any possible kernel being called indirectly
        from triton import JITFunction

        symbols_included = {original_name}

        def traverse(cur_kernel):
            # here we extract the unqualified names (i.e., not attributes and
            # without prepended module name) loaded in the kernel code, which
            # are matched with the co_names and __globals__ below to codegen
            # the respective imports necessary for the kernel compilation
            unqualified_loads = {
                inst.argval
                for inst in dis.Bytecode(cur_kernel.fn)
                if inst.opname == "LOAD_GLOBAL"
            }
            for symbol_name in cur_kernel.fn.__code__.co_names:
                if symbol_name in symbols_included:
                    continue
                if symbol_name in cur_kernel.fn.__globals__:
                    symbol = cur_kernel.fn.__globals__[symbol_name]
                    if isinstance(symbol, JITFunction):
                        compile_wrapper.newline()
                        compile_wrapper.writeline("@triton.jit")
                        compile_wrapper.splice(symbol.src, strip=True)
                        symbols_included.add(symbol_name)
                        traverse(symbol)
                    elif isinstance(symbol, (int, str, bool)):
                        compile_wrapper.newline()
                        compile_wrapper.writeline(f"{symbol_name} = {symbol!r}")
                        symbols_included.add(symbol_name)
                    elif (
                        symbol_name in unqualified_loads
                        and symbol_name != "tl"  # already imported
                        and hasattr(symbol, "__module__")
                        # only codegen imports from triton; JITFunctions
                        # imported from other modules will be codegened
                        # in the separate branch above
                        and symbol.__module__.startswith("triton")
                    ):
                        # a global symbol imported from triton is referenced
                        # without module qualification (i.e., `store` instead
                        # of `tl.store`): need to codegen an import
                        compile_wrapper.writeline(
                            f"from {symbol.__module__} import {symbol.__name__} as {symbol_name}"
                        )
                        symbols_included.add(symbol_name)

        traverse(kernel)

        compile_wrapper.writeline(
            f"''', device_str='{V.graph.scheduler.current_device.type}')"
        )
        _, lineno = inspect.getsourcelines(kernel.fn)
        srcfile = inspect.getsourcefile(kernel.fn)
        metadata = f"# Original path: {srcfile}:{lineno}"
        self.define_kernel(
            name,
            compile_wrapper.getvalue(),
            metadata,
        )
        return name, triton_meta

    def generate_numel_expr(self, kernel_name: str, tree):
        expr = f"{kernel_name}_{tree.prefix}numel"
        if (expr, V.graph) not in self.kernel_numel_expr:
            # declare expr once in each graph (scope)
            self.kernel_numel_expr.add((expr, V.graph))
            self.writeline(
                f"{self.declare}{expr} = {self.expr_printer(tree.numel)}{self.ending}"
            )
        else:
            self.writeline(f"{expr} = {self.expr_printer(tree.numel)}{self.ending}")
        # We can get symbolic expressions here, like s0*64
        # It is fine to have them here, but we need to handle them correctly as their own type
        # This is tricky to do, so we wrap in a custom type, distinct from scalars, but also from sympy*
        # scalars as well.
        # This is handled in `generate_args_decl` which has a correct comment of: TODO: only works for
        # constant now, need type info. I agree, this needs type info, and while this is not true type info
        # it suffices as a type hint for the purposes of producing the correct code for this type.
        return SymbolicCallArg(expr, tree.numel)

    def generate_workspace_allocation(self, nbytes, device, zero_fill):
        line = self.make_allocation(
            "workspace", device, torch.uint8, shape=(nbytes,), stride=(1,)
        )
        self.writeline(line)
        if zero_fill:
            self.writeline(f"workspace.zero_(){self.ending}")

    def wrap_kernel_call(self, name, call_args):
        return f"{name}({', '.join(call_args)}){self.ending}"

    def generate_profiler_mark_wrapper_call(self, stack):
        self.wrapper_call.writeline("from torch.profiler import record_function")
        self.wrapper_call.writeline(
            f"with record_function('graph_{V.graph.graph_id}_inductor_wrapper_call'):"
        )
        stack.enter_context(self.wrapper_call.indent())

    def generate_start_graph(self):
        self.wrapper_call.writeline("start_graph()")

    def generate_end_graph(self):
        self.wrapper_call.writeline("end_graph()")

    def generate_reset_kernel_saved_flags(self):
        self.wrapper_call.splice(
            """
            for kernel in globals().values():
                if isinstance(kernel, torch._inductor.triton_heuristics.CachingAutotuner):
                    kernel.cuda_kernel_saved = False
            """
        )

    def generate_save_uncompiled_kernels(self):
        """
        Precompile and save the CUBINs of the Triton kernels that haven't
        been precompiled and saved as a side effect of running the generated
        JIT model (Python wrapper). This can happen when the model contains
        control flow: only one pass through the control flow operators covers
        the kernels that are saved, the remaining kernels are not launched,
        hence not saved. The main purpose of this codegen is to compile and
        save the Triton kernels outside the active control flow path for
        subsequent AOTInductor code generation and compilation.
        """
        self.wrapper_call.splice(
            """
            for kernel in globals().values():
                if isinstance(kernel, torch._inductor.triton_heuristics.CachingAutotuner):
                    if not kernel.cuda_kernel_saved:
                        if len(kernel.launchers) == 0:
                            kernel.precompile()
                        kernel.save_cuda_kernel(
                            grid=(0, 0, 0),   # use dummy grid
                            stream="stream",  # use dummy stream
                            launcher=kernel.launchers[0],
                        )
            """
        )

    def generate_default_grid(self, name: str, grid_args: List[Any]):
        return grid_args

    def generate_kernel_call(
        self,
        name,
        call_args,
        grid=None,
        device_index=None,
        cuda=True,
        triton=True,
        arg_types=None,
        grid_fn: str = "grid",
        triton_meta=None,
    ):
        """
        Generates kernel call code.

        cuda: Defines whether the backend is GPU. Otherwise the backend is CPU.

        triton: Defines whether the GPU backend uses Triton for codegen.
                Otherwise it uses the CUDA language for codegen.
                Only valid when cuda == True.
        """
        if cuda:
            call_args_str = ", ".join(pexpr(item) for item in call_args)
            stream_name = self.write_get_raw_stream(
                V.graph.scheduler.current_device.index, V.graph
            )
            if triton:
                grid_str = ", ".join(pexpr(item) for item in grid)
                grid_str = f"{grid_fn}({grid_str})"
                self.writeline(
                    f"{name}.run({call_args_str}, grid={grid_str}, stream={stream_name})"
                )
            else:
                stream_ptr = f"c_void_p({stream_name})"
                self.writeline(f"{name}.{name}({call_args_str}, {stream_ptr})")
        else:
            self.writeline(self.wrap_kernel_call(name, call_args))

    def writeline(self, line):
        self.lines.append(line)

    def writelines(self, lines):
        for line in lines:
            self.writeline(line)

    def enter_context(self, ctx):
        self.lines.append(LineContext(ctx))

    def val_to_cpp_arg_str(self, type_, val) -> str:
        raise NotImplementedError

    def val_to_arg_str(self, s):
        from torch.utils._triton import dtype_to_string, has_triton_package

        if has_triton_package():
            import triton

        if isinstance(s, SymTypes):
            return pexpr(s.node.expr)
        elif isinstance(s, sympy.Expr):
            return pexpr(s)
        elif isinstance(s, (tuple, list)):

            @dataclasses.dataclass
            class Shim:
                ref: Any

                def __repr__(self):
                    return self.ref

            return repr(type(s)(Shim(self.val_to_arg_str(a)) for a in s))
        elif isinstance(s, torch._ops.OpOverload):
            return _get_qualified_name(s)
        elif isinstance(s, (ir.Buffer, ReinterpretView)):
            return s.codegen_reference()
        elif has_triton_package() and isinstance(s, triton.language.dtype):  # type: ignore[possibly-undefined]
            return dtype_to_string(s)
        else:
            return repr(s)

    # The following methods are for memory management
    def make_buffer_allocation(self, buffer):
        device = buffer.get_device()
        dtype = buffer.get_dtype()
        shape = tuple(buffer.get_size())
        stride = tuple(buffer.get_stride())
        return self.make_allocation(buffer.get_name(), device, dtype, shape, stride)

    def make_allocation(self, name, device, dtype, shape, stride):
        if device.type in ("cpu", "cuda"):
            # optimized path for faster allocations, saving ~2us versus the stuff below
            return (
                f"{name} = empty_strided_{device.type}("
                f"{self.codegen_shape_tuple(shape)}, "
                f"{self.codegen_shape_tuple(stride)}, "
                f"{dtype})"
            )
        # all other devices:
        return (
            f"{name} = empty_strided("
            f"{self.codegen_shape_tuple(shape)}, "
            f"{self.codegen_shape_tuple(stride)}, "
            f"device='{device.type}', dtype={dtype})"
        )

    def make_tensor_alias(self, new_name, old_name, comment=""):
        return f"{self.declare}{new_name} = {old_name}{self.ending}  {self.comment} {comment}"

    def make_buffer_free(self, buffer):
        return f"del {buffer.get_name()}"

    def make_free_by_names(self, names_to_del: List[str]):
        return f"del {', '.join(name for name in names_to_del)}"

    def codegen_exact_buffer_reuse(self, old_name: str, new_name: str, del_line: str):
        return f"{self.declare_maybe_reference}{new_name} = {old_name}{del_line}{self.ending}  {self.comment} reuse"

    def make_buffer_reuse(self, old, new, delete_old: bool):
        assert old.get_dtype() == new.get_dtype()
        old_name = old.get_name()
        new_name = new.get_name()
        del_line = ";"
        if old_name not in V.graph.get_output_names() and delete_old:
            del_line = f"; {self.make_buffer_free(old)}"

        if old.get_size() == new.get_size() and old.get_stride() == new.get_stride():
            if old_name in self.stack_allocated_buffers:
                self.stack_allocated_buffers[new_name] = new
            return self.codegen_exact_buffer_reuse(old_name, new_name, del_line)

        reinterpret_view = self.codegen_reinterpret_view(
            old, new.get_size(), new.get_stride(), 0, self.wrapper_call
        )
        if reinterpret_view in self.stack_allocated_buffers:
            self.stack_allocated_buffers[new_name] = new
        return f"{self.declare_maybe_reference}{new_name} = {reinterpret_view}{del_line}  {self.comment} reuse"

    def codegen_deferred_allocation(self, name, layout):
        self.writeline(
            DeferredLine(
                name,
                f"{self.declare_maybe_reference}{name} = {layout.view.codegen_reference()}{self.ending}  "
                f"{self.comment} alias",
            )
        )

    def codegen_allocation(self, buffer):
        assert (
            buffer.get_workspace_size() == 0
        ), "Only support zero workspace size for now!"

        name = buffer.get_name()

        if name in V.graph.removed_buffers or name in self.allocated:
            return
        self.allocated.add(name)
        if isinstance(
            buffer,
            (ir.ExternKernelAlloc, ir.MultiOutput),
        ):
            return

        layout = buffer.get_layout()
        if isinstance(layout, ir.MutationLayoutSHOULDREMOVE):
            return
        if isinstance(layout, ir.NonOwningLayout):
            assert isinstance(
                layout.view, ir.ReinterpretView
            ), f"unexpected {type(layout.view)}: {layout.view}"
            self.codegen_allocation(layout.view.data)
            self.codegen_deferred_allocation(name, layout)
            return

        self.writeline(AllocateLine(self, buffer))

    def codegen_free(self, buffer):
        assert (
            buffer.get_workspace_size() == 0
        ), "Only support zero workspace size for now!"

        name = buffer.get_name()

        # can be freed but not reused
        if isinstance(buffer, ir.InputBuffer):
            self.writeline(self.make_buffer_free(buffer))
            return

        if not self.can_reuse(buffer):
            return
        self.freed.add(name)

        self.writeline(FreeIfNotReusedLine(self, buffer))

    def can_reuse(self, input_buffer, output_buffer=None):
        name = input_buffer.get_name()
        if (
            name in V.graph.removed_buffers
            or name in V.graph.graph_inputs
            or name in V.graph.constants
            or name in V.graph.never_reuse_buffers
            or name in self.freed
        ):
            return False

        return True

    def did_reuse(self, buffer, reused_buffer):
        # Check whether a given buffer was reused by a possible reuser in the wrapper codegen
        # Can be consulted from inside ir codegen, e.g. to determine whether a copy is needed
        return (
            buffer.get_name() in self.reuses
            and self.reuses[buffer.get_name()] == reused_buffer.get_name()
        )

    def codegen_inplace_reuse(self, input_buffer, output_buffer):
        assert buffer_reuse_key(input_buffer) == buffer_reuse_key(output_buffer)
        self.codegen_allocation(input_buffer)
        self.freed.add(input_buffer.get_name())
        self.allocated.add(output_buffer.get_name())
        self.reuses[output_buffer.get_name()] = input_buffer.get_name()
        self.writeline(ReuseLine(self, input_buffer, output_buffer))

    def codegen_unbacked_symbol_decl(self, symbol):
        name = str(symbol)
        if name in self.unbacked_symbol_decls:
            return name
        else:
            # When in CppWrapperCpu, we should only generate the declaration once
            self.unbacked_symbol_decls.add(name)
            return self.declare + name

    def codegen_subgraph_prefix(self, subgraph, outer_inputs, outer_outputs):
        for inner_input, outer_input in zip(subgraph.graph.graph_inputs, outer_inputs):
            self.writeline(f"{self.declare}{inner_input} = {outer_input}{self.ending}")

    def codegen_subgraph_suffix(self, subgraph, outer_inputs, outer_outputs):
        for inner_output, outer_output in zip(
            subgraph.graph.graph_outputs, outer_outputs
        ):
            self.writeline(
                f"{outer_output} = {inner_output.codegen_reference()}{self.ending}"
            )

    def codegen_subgraph(self, subgraph, outer_inputs, outer_outputs):
        try:
            self.push_codegened_graph(subgraph.graph)
            self.writeline(f"{self.comment} subgraph: {subgraph.name}")
            self.codegen_subgraph_prefix(subgraph, outer_inputs, outer_outputs)
            parent_graph = V.graph
            with V.set_graph_handler(subgraph.graph):
                subgraph.graph.codegen_subgraph(
                    parent_graph=parent_graph,
                )
            self.codegen_subgraph_suffix(subgraph, outer_inputs, outer_outputs)
        finally:
            self.pop_codegened_graph()

    def codegen_conditional(self, conditional):
        name = conditional.get_name()

        self.writeline(f"{name} = [None] * {len(conditional.outputs)}")

        outer_inputs = [buf.codegen_reference() for buf in conditional.operands]
        outer_outputs = [f"{name}[{i}]" for i in range(len(conditional.outputs))]

        predicate = conditional.predicate.codegen_reference()
        if not isinstance(conditional.predicate, ir.ShapeAsConstantBuffer):
            # move the Tensor predicate to host
            predicate = f"{predicate}.item()"

        self.writeline(f"{name} = [None] * {len(conditional.outputs)}")
        self.writeline(f"if {predicate}:")
        self.writeline(EnterSubgraphLine(self, conditional.true_subgraph.graph))
        self.codegen_subgraph(conditional.true_subgraph, outer_inputs, outer_outputs)
        self.writeline(ExitSubgraphLine(self))
        self.writeline("else:")
        self.writeline(EnterSubgraphLine(self, conditional.false_subgraph.graph))
        self.codegen_subgraph(conditional.false_subgraph, outer_inputs, outer_outputs)
        self.writeline(ExitSubgraphLine(self))

    def codegen_while_loop(self, while_loop):
        name = while_loop.get_name()
        outer_carried_inputs = [
            buf.codegen_reference() for buf in while_loop.carried_inputs
        ]
        outer_additional_inputs = [
            buf.codegen_reference() for buf in while_loop.additional_inputs
        ]

        self.writeline(f"{name} = [None] * {len(outer_carried_inputs)}")
        for i, inp in enumerate(outer_carried_inputs):
            # set the initial state before the loop
            self.writeline(f"{name}[{i}] = {inp}")

        cond_outer_inputs = [
            *[f"{name}[{i}]" for i in range(len(outer_carried_inputs))],
            *outer_additional_inputs,
        ]
        cond_outer_outputs = [f"{name}_cond_result"]
        body_outer_inputs = list(
            cond_outer_inputs
        )  # same inputs for cond_fn and body_fn
        # Carry over the state from body_fn. Note: We only carry over
        # the carried_inputs part of the inputs, the additional ones
        # are passed in as they're before.
        body_outer_outputs = body_outer_inputs[: len(outer_carried_inputs)]

        self.writeline("while True:")
        self.writeline(EnterSubgraphLine(self, while_loop.cond_subgraph.graph))
        self.codegen_subgraph(
            while_loop.cond_subgraph, cond_outer_inputs, cond_outer_outputs
        )
        self.writeline(
            f"if not {cond_outer_outputs[0]}.item(): break"
        )  # condition doesn't hold
        self.writeline(ExitSubgraphLine(self))
        self.writeline(EnterSubgraphLine(self, while_loop.body_subgraph.graph))
        self.codegen_subgraph(
            while_loop.body_subgraph, body_outer_inputs, body_outer_outputs
        )
        self.writeline(ExitSubgraphLine(self))

    @staticmethod
    def statically_known_int_or_none(x):
        try:
            val = V.graph._shape_env._maybe_evaluate_static(x)
            return int(val)
        except Exception:
            return None

    @staticmethod
    def statically_known_list_of_ints_or_none(lst):
        result = []
        for x in lst:
            num = WrapperCodeGen.statically_known_int_or_none(x)
            if num is None:
                return None
            result.append(num)
        return result

    @staticmethod
    def is_statically_known_list_of_ints(lst):
        return WrapperCodeGen.statically_known_list_of_ints_or_none(lst) is not None

    @staticmethod
    def static_shape_for_buffer_or_none(buffer):
        return WrapperCodeGen.statically_known_list_of_ints_or_none(buffer.get_size())

    @staticmethod
    def can_prove_buffer_has_static_shape(buffer):
        return WrapperCodeGen.static_shape_for_buffer_or_none(buffer) is not None<|MERGE_RESOLUTION|>--- conflicted
+++ resolved
@@ -28,17 +28,19 @@
 from torch._dynamo.utils import counters, dynamo_timed
 
 from torch._inductor.codegen.multi_kernel import MultiKernelState
-from torch.fx.experimental.symbolic_shapes import SymTypes
+from torch.fx.experimental.symbolic_shapes import (
+    ConvertIntKey,
+    DivideByKey,
+    free_unbacked_symbols,
+    SymTypes,
+)
 from torch.fx.node import _get_qualified_name
 from torch.utils._sympy.singleton_int import SingletonInt
 
 from .. import codecache, config, ir
 from ..ir import ReinterpretView
-<<<<<<< HEAD
-=======
 from ..runtime import triton_heuristics
 from ..runtime.hints import DeviceProperties
->>>>>>> 00dd4d55
 from ..utils import (
     cache_on_self,
     get_benchmark_name,
@@ -526,10 +528,11 @@
             """
             import triton
             import triton.language as tl
-            from torch._inductor.triton_heuristics import grid, split_scan_grid, start_graph, end_graph
+            from {} import grid, split_scan_grid, start_graph, end_graph
             {}
             """.format(
-                V.graph.device_ops.import_get_raw_stream_as("get_raw_stream")
+                triton_heuristics.__name__,
+                V.graph.device_ops.import_get_raw_stream_as("get_raw_stream"),
             )
         )
 
@@ -689,15 +692,22 @@
         )
 
     def generate_scatter_fallback(
-        self, output, inputs, kernel, python_kernel_name, src_is_tensor, reduce, kwargs
+        self,
+        output,
+        inputs,
+        cpp_kernel_name,
+        python_kernel_name,
+        src_is_tensor,
+        reduce,
+        kwargs,
     ):
-        line = f"{kernel}({','.join(map(str, inputs))}"
-        if kernel == "aten.scatter_":
+        line = f"{python_kernel_name}({','.join(map(str, inputs))}"
+        if python_kernel_name.startswith("aten.scatter_reduce"):
+            line += ", ".join([""] + kwargs)
+        else:
             if reduce:
                 line += f", reduce={repr(reduce)}"
-        else:
-            line += ", ".join([""] + kwargs)
-        line += f"){self.ending}"
+        line += ")"
         self.writeline(line)
 
     def generate_index_put_fallback(self, kernel, x, indices, values, accumulate):
@@ -864,18 +874,23 @@
             filter(lambda x: not is_expr(x), graph_inputs.items())
         )
 
+        def is_unbacked_symbol(s):
+            return isinstance(s, sympy.Symbol) and free_unbacked_symbols(s)
+
         for name, shape in graph_inputs_expr:
             shape = V.graph.sizevars.simplify(shape)  # type: ignore[arg-type]
-            if shape in needed:
-                needed.remove(shape)  # type: ignore[arg-type]
+            if (b := shape in needed) or is_unbacked_symbol(shape):
+                if b:
+                    needed.remove(shape)  # type: ignore[arg-type]
                 code.writeline(f"{self.declare}{shape} = {name}{self.ending}")
 
         for name, value in graph_inputs_tensors:
             shapes = value.get_size()
             for dim, shape in enumerate(shapes):
                 shape = V.graph.sizevars.simplify(shape)  # type: ignore[arg-type]
-                if shape in needed:
-                    needed.remove(shape)  # type: ignore[arg-type]
+                if (b := shape in needed) or is_unbacked_symbol(shape):
+                    if b:
+                        needed.remove(shape)  # type: ignore[arg-type]
                     code.writeline(
                         f"{self.declare}{shape} = {sizeof(name)}[{dim}]{self.ending}"
                     )
@@ -884,8 +899,9 @@
             shapes = value.get_stride()
             for dim, shape in enumerate(shapes):
                 shape = V.graph.sizevars.simplify(shape)  # type: ignore[arg-type]
-                if shape in needed:
-                    needed.remove(shape)  # type: ignore[arg-type]
+                if (b := shape in needed) or is_unbacked_symbol(shape):
+                    if b:
+                        needed.remove(shape)  # type: ignore[arg-type]
                     code.writeline(
                         f"{self.declare}{shape} = {strideof(name)}[{dim}]{self.ending}"
                     )
@@ -953,10 +969,21 @@
 
     def codegen_dynamic_scalar(self, node):
         (data,) = (t.codegen_reference() for t in node.inputs)
-        if node.is_bool:
+        if len(node.keypath) == 0:
+            self.writeline(f"{node.sym} = {data}.item()")
+        elif len(node.keypath) == 1 and isinstance(node.keypath[0], ConvertIntKey):
             self.writeline(f"{node.sym} = 1 if {data}.item() else 0")
+        elif len(node.keypath) == 1 and isinstance(node.keypath[0], DivideByKey):
+            self.writeline(f"{node.sym}_undivided = {data}.item()")
+            self.writeline(
+                f"assert {node.sym}_undivided % {node.keypath[0].divisor} == 0, "
+                f"f'{{{node.sym}_undivided}} not divisible by {node.keypath[0].divisor}'"
+            )
+            self.writeline(
+                f"{node.sym} = {node.sym}_undivided // {node.keypath[0].divisor}"
+            )
         else:
-            self.writeline(f"{node.sym} = {data}.item()")
+            raise AssertionError(f"unrecognized keypath {node.keypath}")
         # No one should ever use this buffer, but for uniformity
         # define the variable and assign it None
         self.writeline(f"{node.get_name()} = None")
@@ -1002,10 +1029,20 @@
                     # the subclass.
                     continue
                 if isinstance(value, sympy.Expr):  # Don't need to add symbolic
-                    add_expr_input(name, V.graph.sizevars.size_hint(value))
+                    # TODO: this fallback and those below actually will generate possibly
+                    # invalid benchmark code, because it's not guaranteed 42
+                    # is actually a valid value for the kernel in question.
+                    # See https://github.com/pytorch/pytorch/issues/124686
+                    add_expr_input(name, V.graph.sizevars.size_hint(value, fallback=42))
                 else:
-                    shape = [V.graph.sizevars.size_hint(x) for x in value.get_size()]
-                    stride = [V.graph.sizevars.size_hint(x) for x in value.get_stride()]
+                    shape = [
+                        V.graph.sizevars.size_hint(x, fallback=42)
+                        for x in value.get_size()
+                    ]
+                    stride = [
+                        V.graph.sizevars.size_hint(x, fallback=42)
+                        for x in value.get_stride()
+                    ]
                     add_fake_input(
                         name, shape, stride, value.get_device(), value.get_dtype()
                     )
@@ -1134,13 +1171,13 @@
         compile_wrapper = IndentedBuffer()
         compile_wrapper.writeline(f"async_compile.triton({original_name!r}, '''")
 
-        from .triton import gen_common_triton_imports
+        from .triton import gen_common_triton_imports, TritonKernel
 
         compile_wrapper.splice(gen_common_triton_imports())
 
         inductor_meta = {
             "kernel_name": name,
-            "backend_hash": torch.utils._triton.triton_hash_with_backend(),
+            **TritonKernel.inductor_meta_common(),
         }
 
         configs = [
@@ -1269,13 +1306,13 @@
         self.wrapper_call.writeline("start_graph()")
 
     def generate_end_graph(self):
-        self.wrapper_call.writeline("end_graph()")
+        self.wrapper_call.writeline(f"end_graph({config.profile_bandwidth_output!r})")
 
     def generate_reset_kernel_saved_flags(self):
         self.wrapper_call.splice(
-            """
+            f"""
             for kernel in globals().values():
-                if isinstance(kernel, torch._inductor.triton_heuristics.CachingAutotuner):
+                if isinstance(kernel, {triton_heuristics.__name__}.CachingAutotuner):
                     kernel.cuda_kernel_saved = False
             """
         )
@@ -1292,9 +1329,9 @@
         subsequent AOTInductor code generation and compilation.
         """
         self.wrapper_call.splice(
-            """
+            f"""
             for kernel in globals().values():
-                if isinstance(kernel, torch._inductor.triton_heuristics.CachingAutotuner):
+                if isinstance(kernel, {triton_heuristics.__name__}.CachingAutotuner):
                     if not kernel.cuda_kernel_saved:
                         if len(kernel.launchers) == 0:
                             kernel.precompile()
