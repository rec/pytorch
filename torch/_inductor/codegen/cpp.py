--- conflicted
+++ resolved
@@ -21,7 +21,6 @@
 from torch.utils import _pytree as pytree
 from torch.utils._sympy.functions import CeilDiv, FloorDiv, ModularIndexing
 from torch.utils._sympy.symbol import free_symbol_is_type, symbol_is_type, SymT
-from torch.utils._sympy.value_ranges import ValueRanges
 from ..._dynamo.utils import counters
 
 from .. import codecache, config, cpp_builder, cpu_vec_isa, ir, metrics
@@ -3004,6 +3003,121 @@
             fn_list, var_sizes_list, tiling_factor
         )
         if tiling_indices:
+            if config.cpp.enable_tiling_heuristics:
+
+                def _try_get_stride(
+                    index,
+                    tiling_factor,
+                    tiling_indices,
+                ):
+                    assert len(tiling_indices) == 1, "Doesn't support Tile2D yet."
+                    free_symbols = sorted(index.free_symbols, key=lambda s: s.name)
+                    if len(free_symbols) <= 0 or tiling_indices[0] > (
+                        len(free_symbols) - 1
+                    ):
+                        return None
+                    itervar = free_symbols[tiling_indices[0]]
+                    try:
+                        return stride_at_vec_range(index, itervar, tiling_factor)
+                    except Exception:
+                        # see test_torchinductor_dynamic_shapes.py::test_full_boolean_dynamic_shapes_cpu
+                        # which has tmp0 = ops.index_expr(s0 >= 1024, torch.bool)
+                        return None
+
+                def _update_negative_op_count(
+                    node_name, non_contig_indexing_op_counter
+                ):
+                    if node_name not in non_contig_indexing_op_counter:
+                        non_contig_indexing_op_counter[node_name] = 1
+                    else:
+                        non_contig_indexing_op_counter[node_name] += 1
+
+                group, reduction_group = max(
+                    var_sizes_list, key=lambda sizes: len(sizes[1])
+                )
+                op_counter: Dict[str, int] = {}
+                # ops may not cause overhead with vectorization, like non-contiguous
+                # index_expr, load, store
+                non_contig_indexing_op_counter: Dict[str, int] = {}
+
+                for _body in loop_bodies:
+                    sub_blocks = [_body.root_block] + list(_body.subblocks.values())
+                    for sub_block in sub_blocks:
+                        for _node in sub_block.graph.nodes:
+                            if _node.target == "index_expr":
+                                index = sub_block.body.indexing_exprs[
+                                    _node.args[-2].args[0]
+                                ]
+                                if len(tiling_indices) == 1:
+                                    stride = _try_get_stride(
+                                        index, tiling_factor, tiling_indices
+                                    )
+                                    if stride is not None and not stride.is_number:
+                                        _update_negative_op_count(
+                                            _node.target, non_contig_indexing_op_counter
+                                        )
+                            elif _node.target == "load":
+                                index = sub_block.body.indexing_exprs[
+                                    _node.args[-1].args[0]
+                                ]
+                                if len(tiling_indices) == 1:
+                                    stride = _try_get_stride(
+                                        index, tiling_factor, tiling_indices
+                                    )
+                                    if stride is not None and stride not in [0, 1]:
+                                        _update_negative_op_count(
+                                            _node.target, non_contig_indexing_op_counter
+                                        )
+                            elif _node.target == "store":
+                                index = sub_block.body.indexing_exprs[
+                                    _node.args[2].args[0]
+                                ]
+                                if len(tiling_indices) == 1:
+                                    stride = _try_get_stride(
+                                        index, tiling_factor, tiling_indices
+                                    )
+                                    if stride is not None and stride != 1:
+                                        _update_negative_op_count(
+                                            _node.target, non_contig_indexing_op_counter
+                                        )
+
+                            if isinstance(_node.target, str) and not (
+                                _node.target.startswith("masked_subblock")
+                                or _node.target
+                                in ["ops", "output", "constant", "get_index"]
+                            ):
+                                if _node.target not in op_counter:
+                                    op_counter[_node.target] = 1
+                                else:
+                                    op_counter[_node.target] += 1
+
+                op_num = sum(op_counter.values())
+                non_contig_indexing_op_num = sum(
+                    non_contig_indexing_op_counter.values()
+                )
+                threshold = 0.03
+                if op_num > 0 and non_contig_indexing_op_num / op_num >= threshold:
+                    # Too many non-contiguous load/store/index_expr which hurts the
+                    # vectorization performance. Disable vectorization when exceeding
+                    # the threshold.
+                    return [], []
+
+                if (
+                    not reduction_group
+                    and group
+                    and len(tiling_indices)
+                    and not has_free_symbols(group[tiling_indices[0]])
+                    and group[tiling_indices[0]] < tiling_factor / 2
+                ):
+                    # For case of Multi Thread AMP Static shape of pyhpc_isoneutral_mixing,
+                    # the inner loop range doesn't have enough elements to do vectorization
+                    # explicitly and found that `#pragma GCC ivdep` has better performance than
+                    # `#pragma omp simd simdlen(8)`. Disable vectorization for this case.
+                    # <TODO> Leslie: maybe we can always disable vectorization when loop range is less
+                    # than tiling factor and enable `#pragma omp simd simdlen(8)` for scalar kernel
+                    # when needed.
+                    return [], []
+
             if len(tiling_indices) == 1:
                 return [tiling_factor], tiling_indices
             if len(tiling_indices) == 2:
@@ -3058,162 +3172,6 @@
             return contig_vars_sorted
         return sorted(contig_vars_sorted, key=contig_vars_list.count)[-1:]
 
-<<<<<<< HEAD
-    def select_tiling(
-        self,
-        fn_list,
-        var_sizes_list,
-    ):
-        # TODO(jgong5): support alternative tiling factors and data types
-        loop_bodies = None
-        if all(isinstance(fn, ir.LoopBody) for fn in fn_list):
-            loop_bodies = fn_list
-        else:
-            if hasattr(fn_list[0], "original_fn"):
-                # For the case of local buffer, we wrap the fn with localize_function
-                assert all(hasattr(fn, "original_fn") for fn in fn_list)
-                assert all(
-                    isinstance(fn.original_fn.args[0]._body, ir.LoopBody)
-                    for fn in fn_list
-                )
-                loop_bodies = [fn.original_fn.args[0]._body for fn in fn_list]
-            else:
-                assert all(isinstance(fn, functools.partial) for fn in fn_list)
-                assert all(isinstance(fn.args[0]._body, ir.LoopBody) for fn in fn_list)
-                loop_bodies = [fn.args[0]._body for fn in fn_list]
-        assert loop_bodies is not None
-
-        dtype = torch.float
-        _lowp_fp_dtype = get_loop_body_lowp_fp(loop_bodies[0])
-        if _lowp_fp_dtype and all(
-            (get_loop_body_lowp_fp(loop_body) == _lowp_fp_dtype)
-            for loop_body in loop_bodies
-        ):
-            dtype = _lowp_fp_dtype
-
-        tiling_factor = self.cpp_kernel_proxy.picked_vec_isa.nelements(dtype=dtype)
-        tiling_indices = self.select_tiling_indices(
-            fn_list, var_sizes_list, tiling_factor
-        )
-        if tiling_indices:
-            if not config.cpp.disable_tiling_select_heuristic_flag:
-
-                def _try_get_stride(
-                    index,
-                    tiling_factor,
-                    tiling_indices,
-                ):
-                    assert len(tiling_indices) == 1, "Doesn't support Tile2D yet."
-                    free_symbols = sorted(index.free_symbols, key=lambda s: s.name)
-                    if len(free_symbols) <= 0 or tiling_indices[0] > (
-                        len(free_symbols) - 1
-                    ):
-                        return None
-                    itervar = free_symbols[tiling_indices[0]]
-                    try:
-                        return stride_at_vec_range(index, itervar, tiling_factor)
-                    except Exception:
-                        # see test_torchinductor_dynamic_shapes.py::test_full_boolean_dynamic_shapes_cpu
-                        # which has tmp0 = ops.index_expr(s0 >= 1024, torch.bool)
-                        return None
-
-                def _update_negative_op_count(node_name, negative_op_type_count):
-                    if node_name not in negative_op_type_count:
-                        negative_op_type_count[node_name] = 1
-                    else:
-                        negative_op_type_count[node_name] += 1
-
-                group, reduction_group = max(
-                    var_sizes_list, key=lambda sizes: len(sizes[1])
-                )
-                op_type_count: Dict[str, int] = {}
-                # ops may not cause overhead with vectorization, like non-contiguous
-                # index_expr, load, store
-                negative_op_type_count: Dict[str, int] = {}
-
-                for _body in loop_bodies:
-                    sub_blocks = [_body.root_block] + list(_body.subblocks.values())
-                    for sub_block in sub_blocks:
-                        for _node in sub_block.graph.nodes:
-                            if _node.target == "index_expr":
-                                index = sub_block.body.indexing_exprs[
-                                    _node.args[-2].args[0]
-                                ]
-                                if len(tiling_indices) == 1:
-                                    stride = _try_get_stride(
-                                        index, tiling_factor, tiling_indices
-                                    )
-                                    if stride is not None and not stride.is_number:
-                                        _update_negative_op_count(
-                                            _node.target, negative_op_type_count
-                                        )
-                            elif _node.target == "load":
-                                index = sub_block.body.indexing_exprs[
-                                    _node.args[-1].args[0]
-                                ]
-                                if len(tiling_indices) == 1:
-                                    stride = _try_get_stride(
-                                        index, tiling_factor, tiling_indices
-                                    )
-                                    if stride is not None and stride not in [0, 1]:
-                                        _update_negative_op_count(
-                                            _node.target, negative_op_type_count
-                                        )
-                            elif _node.target == "store":
-                                index = sub_block.body.indexing_exprs[
-                                    _node.args[2].args[0]
-                                ]
-                                if len(tiling_indices) == 1:
-                                    stride = _try_get_stride(
-                                        index, tiling_factor, tiling_indices
-                                    )
-                                    if stride is not None and stride != 1:
-                                        _update_negative_op_count(
-                                            _node.target, negative_op_type_count
-                                        )
-
-                            if isinstance(_node.target, str) and not (
-                                _node.target.startswith("masked_subblock")
-                                or _node.target
-                                in ["ops", "output", "constant", "get_index"]
-                            ):
-                                if _node.target not in op_type_count:
-                                    op_type_count[_node.target] = 1
-                                else:
-                                    op_type_count[_node.target] += 1
-
-                total_op_count = sum(op_type_count.values())
-                negative_op_count = sum(negative_op_type_count.values())
-                threshold = 0.03
-                if (
-                    total_op_count > 0
-                    and negative_op_count / total_op_count >= threshold
-                ):
-                    # Too many non-contiguous load/store/index_expr which hurts the
-                    # vectorization performance. Disable vectorization when exceeding
-                    # the threshold.
-                    return [], []
-
-                if (
-                    not reduction_group
-                    and group
-                    and not has_free_symbols(group[-1])
-                    and group[-1] < tiling_factor / 2
-                ):
-                    # For case of Multi Thread AMP Static shape of pyhpc_isoneutral_mixing,
-                    # the inner dim doesn't have enough elements to do vectorization
-                    # explicitly. Found that `#pragma GCC ivdep` has better performance than
-                    # `#pragma omp simd simdlen(8)`. Disable vectorization for this case.
-                    return [], []
-
-            if len(tiling_indices) == 1:
-                return [tiling_factor], tiling_indices
-            if len(tiling_indices) == 2:
-                return [tiling_factor, tiling_factor], tiling_indices
-        return [], []
-
-=======
->>>>>>> 09800ccc
 
 class CppKernelProxy(CppKernel):
     def __init__(self, kernel_group):
