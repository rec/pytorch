--- conflicted
+++ resolved
@@ -3415,21 +3415,7 @@
             *body.writes_name2expr.values(),
         ]
 
-<<<<<<< HEAD
-        # the reordering_reindex in reads' simplify_reorder_and_tile
-        reordering_reindex = [same_reorder(range(len(index_vars)))] * len(memory_addrs)
-        for i, reads_buf in enumerate(reads_bufs):
-            if isinstance(reads_buf, ComputedBuffer) and hasattr(
-                reads_buf, "iter_reordering_reindex"
-            ):
-                reordering_reindex[i] = reads_buf.iter_reordering_reindex  # type: ignore[has-type]
-
-        def simplify_and_reorder(
-            x_vars, support_vars, sizes, reordering_reindex=None, simplify_loops=True
-        ):
-=======
-        def simplify_and_reorder(x_vars, support_vars, sizes):
->>>>>>> d4467f8c
+        def simplify_and_reorder(x_vars, support_vars, sizes, simplify_loops=True):
             sizes, reindex0, reindex1 = self._apply_loop_reordering(
                 x_vars, support_vars, sizes, memory_addrs
             )
@@ -3449,19 +3435,11 @@
             return sizes, reindex, reindex1
 
         support_vars = index_vars + reduce_vars
-<<<<<<< HEAD
-        iter_ranges, iter_reindex, iter_reordering_reindex = simplify_and_reorder(
-            index_vars,
-            support_vars,
-            index_size,
-            reordering_reindex,
-            not config.loop_ordering_after_fusion,
-=======
         iter_ranges, iter_reindex, _ = simplify_and_reorder(
             index_vars,
             support_vars,
             index_size,
->>>>>>> d4467f8c
+            not config.loop_ordering_after_fusion,
         )
         reduce_ranges, reduce_reindex, _ = simplify_and_reorder(
             reduce_vars, support_vars, reduce_size
