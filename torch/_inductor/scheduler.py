--- conflicted
+++ resolved
@@ -1091,20 +1091,17 @@
     def get_producer_subnode_for(
         self, consumer: BaseSchedulerNode
     ) -> Optional[BaseSchedulerNode]:
+        producers = []
         for rd in consumer.read_writes.reads:
-<<<<<<< HEAD
-            if rd.name not in self.scheduler.name_to_buf:
-                continue
-
-            node_name = self.scheduler.name_to_buf[rd.name].defining_op.get_name()
-            if node_name in self.name_to_node:
-                return self.name_to_node[node_name]
-=======
             if rd.name in self.name_to_node:
                 producers.append(self.name_to_node[rd.name])
->>>>>>> fdc83610
-
-        return None
+
+        # Don't permit fusion if there are multiple subnodes
+        # that this consumer reads from
+        if len(producers) == 1:
+            return producers[0]
+        else:
+            return None
 
     @classmethod
     def can_fuse(cls, producer: BaseSchedulerNode, consumer: BaseSchedulerNode) -> bool:
