--- conflicted
+++ resolved
@@ -207,12 +207,8 @@
             promoting_args = [
                 a
                 for a in args
-<<<<<<< HEAD
-                if isinstance(a, (Number, sympy.Expr)) or hasattr(a, "dtype")
-=======
                 if isinstance(a, (Number, sympy.Expr))
                 or getattr(a, "dtype", None) is not None
->>>>>>> 22ba180e
             ]
             dtype = get_promoted_dtype(
                 *promoting_args, type_promotion_kind=type_promotion_kind
@@ -945,12 +941,7 @@
 def slice_(x, dim=0, start=0, end=2**63, step=1, clamp=True):
     assert isinstance(x, TensorBox)
     dim = _validate_dim(x, dim, 0)
-<<<<<<< HEAD
-    dim_size = x.get_size()[dim]
-    return TensorBox(ir.SliceView.create(x.data, dim, start, end, step))
-=======
     return TensorBox(ir.SliceView.create(x.data, dim, start, end, step, clamp=clamp))
->>>>>>> 22ba180e
 
 
 @register_lowering(aten.as_strided, type_promotion_kind=None)
@@ -1916,16 +1907,8 @@
 make_fallback(aten.index_reduce)  # @pearu
 make_fallback(aten._adaptive_avg_pool3d)  # @isuruf
 make_fallback(aten.adaptive_max_pool3d)  # @isuruf
-<<<<<<< HEAD
-make_fallback(aten.avg_pool3d)  # @isuruf
 make_fallback(aten.fractional_max_pool3d)  # @isuruf
 make_fallback(aten.max_pool3d_with_indices)  # @isuruf (can this one be implemented?)
-make_fallback(aten.cummax)  # @isuruf
-make_fallback(aten.cummin)  # @isuruf
-=======
-make_fallback(aten.fractional_max_pool3d)  # @isuruf
-make_fallback(aten.max_pool3d_with_indices)  # @isuruf (can this one be implemented?)
->>>>>>> 22ba180e
 
 
 # 1) Easy
@@ -1939,15 +1922,6 @@
 # 1.5) Easy or Impossible
 make_fallback(aten._cdist_forward)  # p=2 should be feasible
 make_fallback(aten._cdist_backward)
-<<<<<<< HEAD
-# See resize_storage_bytes
-make_fallback(aten.resize)
-make_fallback(aten.resize_)
-make_fallback(aten.resize_as)
-make_fallback(aten.resize_as_)
-
-=======
->>>>>>> 22ba180e
 
 # 2) Medium
 make_fallback(aten.max_unpool2d)
@@ -2017,12 +1991,9 @@
 make_fallback(aten.median)
 make_fallback(aten.nanmedian)
 make_fallback(aten.randperm)
-<<<<<<< HEAD
-=======
 # see: https://github.com/pytorch/pytorch/pull/121354
 make_fallback(aten.resize_)
 make_fallback(aten.resize_as_)
->>>>>>> 22ba180e
 
 # Linalg
 make_fallback(aten._linalg_det)
@@ -2050,7 +2021,6 @@
 make_fallback(aten.cholesky_solve)
 make_fallback(aten.geqrf)
 make_fallback(aten._fft_r2c)  # needs complex as well
-<<<<<<< HEAD
 
 # Data dependent (are these necessary?)
 make_fallback(aten.nonzero.default)
@@ -2081,39 +2051,6 @@
 # Needs dimname support
 make_fallback(aten.zeros.names)
 
-
-=======
-
-# Data dependent (are these necessary?)
-make_fallback(aten.nonzero.default)
-
-# Misc
-make_fallback(aten.gcd.default, warn=False)
-make_fallback(aten._thnn_fused_lstm_cell, require_dense)
-make_fallback(torch._prims.rng_prims.run_and_save_rng_state)
-make_fallback(torch._prims.rng_prims.run_with_rng_state)
-
-# Implmented / Half implemented
-# Scans. Implemented for CUDA, missing CPU
-make_fallback(aten.masked_scatter)
-make_fallback(aten.masked_scatter_backward)
-
-# Complex number support
-make_fallback(aten.view_as_complex, require_contiguous)
-make_fallback(aten.angle)  # needs complex
-
-# Needs efficentzerotensor
-make_fallback(aten._efficientzerotensor)
-
-# Needs Sparse
-make_fallback(aten._sparse_coo_tensor_with_dims_and_tensors)
-make_fallback(aten.to_sparse)
-make_fallback(aten._to_sparse)
-
-# Needs dimname support
-make_fallback(aten.zeros.names)
-
->>>>>>> 22ba180e
 # 6) Pattern-matched
 make_fallback(
     aten._scaled_dot_product_efficient_attention.default,
@@ -4155,229 +4092,6 @@
     return rv, ri
 
 
-def _adaptive_pooling_idx_max(kernel_maxes, in_sizes, out_sizes, return_index, loader):
-    # NOTE: There is some duplication between this and addaptive_avg_pool2d and max_pool2d
-    # Look into refactoring/deduplication after #116418 is merged.
-    h_in, w_in = in_sizes
-    h_out, w_out = out_sizes
-
-    def start_index(index, out_dim, inp_dim):
-        return FloorDiv((index * inp_dim), out_dim)
-
-    def end_index(index, out_dim, inp_dim):
-        return FloorDiv((index + 1) * inp_dim + out_dim - 1, out_dim)
-
-    h_start_index_fn = functools.partial(start_index, out_dim=h_out, inp_dim=h_in)
-    h_end_index_fn = functools.partial(end_index, out_dim=h_out, inp_dim=h_in)
-    w_start_index_fn = functools.partial(start_index, out_dim=w_out, inp_dim=w_in)
-    w_end_index_fn = functools.partial(end_index, out_dim=w_out, inp_dim=w_in)
-
-    def fn_max(idx):
-        *prefix, bh, bw = idx
-
-        h_start_index = h_start_index_fn(bh)
-        h_end_index = h_end_index_fn(bh)
-
-        w_start_index = w_start_index_fn(bw)
-        w_end_index = w_end_index_fn(bw)
-        maxval = None
-        maxindex = None
-        for ih, iw in itertools.product(range(kernel_maxes[0]), range(kernel_maxes[1])):
-            val = loader(
-                prefix,
-                [ih, iw],
-                [h_start_index, w_start_index],
-                [h_end_index, w_end_index],
-            )
-            index = ops.index_expr(
-                (h_start_index + ih) * w_in + w_start_index + iw, torch.int64
-            )
-            if return_index:
-                if maxindex is None:
-                    maxindex = index
-                else:
-                    maxindex = ops.where(ops.gt(val, maxval), index, maxindex)
-            if maxval is None:
-                maxval = val
-            else:
-                maxval = ops.maximum(val, maxval)
-        if return_index:
-            return maxindex
-        else:
-            return maxval
-
-    return fn_max
-
-
-fallback_adaptive_max_pool2d = fallback_handler(
-    aten.adaptive_max_pool2d.default, add_to_fallback_set=False
-)
-
-
-@register_lowering(aten.adaptive_max_pool2d)
-def adaptive_max_pool2d(x, output_size):
-    assert isinstance(x, TensorBox)
-    assert len(output_size) == 2
-    x.realize_hint()
-
-    *batch, h_in, w_in = x.get_size()
-
-    h_in = V.graph.sizevars.evaluate_static_shape(h_in)
-    w_in = V.graph.sizevars.evaluate_static_shape(w_in)
-
-    h_out, w_out = output_size
-
-    if h_out == 0 or w_out == 0:
-        o_size = [*batch, h_out, w_out]
-        return empty(o_size, dtype=x.get_dtype(), device=x.get_device()), empty(
-            o_size, dtype=torch.int64, device=x.get_device()
-        )
-    if h_in % h_out == 0 and w_in % w_out == 0:
-        kernel_size = [h_in // h_out, w_in // w_out]
-        return max_pool2d_with_indices(x, kernel_size)
-
-    h_kernel_max = ceildiv((h_in + h_out - 1), h_out)
-    w_kernel_max = ceildiv((w_in + w_out - 1), w_out)
-
-    new_size = list(batch) + [h_out, w_out]
-    dtype = x.get_dtype()
-
-    window_size = h_kernel_max * w_kernel_max
-    if window_size > 25:
-        # Kernel size too big. Results in hard-to-optimize Triton code. Use fallback.
-        return fallback_adaptive_max_pool2d(x, output_size)
-
-    inner_func_max_val = _adaptive_pooling_idx_max(
-        kernel_maxes=[h_kernel_max, w_kernel_max],
-        in_sizes=[h_in, w_in],
-        out_sizes=[h_out, w_out],
-        return_index=False,
-        loader=pad_adaptive_loader(x, float("-inf")),
-    )
-
-    inner_func_max_idx = _adaptive_pooling_idx_max(
-        kernel_maxes=[h_kernel_max, w_kernel_max],
-        in_sizes=[h_in, w_in],
-        out_sizes=[h_out, w_out],
-        return_index=True,
-        loader=pad_adaptive_loader(x, float("-inf")),
-    )
-
-    rv = Pointwise.create(
-        device=x.get_device(),
-        dtype=dtype,
-        inner_fn=inner_func_max_val,
-        ranges=new_size,
-    )
-    ri = Pointwise.create(
-        device=x.get_device(),
-        dtype=torch.int64,
-        inner_fn=inner_func_max_idx,
-        ranges=new_size,
-    )
-    return rv, ri
-
-
-fallback_fractional_max_pool2d = fallback_handler(
-    aten.fractional_max_pool2d.default, add_to_fallback_set=False
-)
-
-
-def _fractional_pooling_offsets(samples, in_sz, out_sz, kernel_sz, dim):
-    out_sz = out_sz[dim]
-    in_sz = in_sz[dim]
-    kernel_sz = kernel_sz[dim]
-    alpha = (in_sz - kernel_sz) / (out_sz - 1)
-    samples_loader = samples.make_loader()
-
-    def load(prefix, i):
-        sample = samples_loader([*prefix, dim])
-        i_expr = ops.index_expr(i, samples.get_dtype())
-        alpha_expr = ops.index_expr(alpha, samples.get_dtype())
-        seq_i = ops.floor((i_expr + sample) * alpha_expr) - ops.floor(
-            sample * alpha_expr
-        )
-        seq_i = ops.to_dtype(seq_i, torch.int64)
-
-        mask = ops.lt(
-            i_expr,
-            ops.index_expr(out_sz - 1, torch.int64),
-        )
-        return ops.where(mask, seq_i, ops.index_expr(in_sz - kernel_sz, torch.int64))
-
-    return load
-
-
-@register_lowering(aten.fractional_max_pool2d)
-def fractional_max_pool2d(x, kernel_size, output_size, random_samples):
-    x.realize_hint()
-    *batch, inp_h, inp_w = x.get_size()
-    kernel_h, kernel_w = kernel_size
-    h_out, w_out = output_size
-
-    if kernel_h * kernel_w >= 25:
-        return fallback_fractional_max_pool2d(
-            x, kernel_size, output_size, random_samples
-        )
-
-    gen_offsets_for_dim = functools.partial(
-        _fractional_pooling_offsets,
-        samples=random_samples,
-        in_sz=[inp_h, inp_w],
-        out_sz=output_size,
-        kernel_sz=kernel_size,
-    )
-
-    h_index_fn = gen_offsets_for_dim(dim=0)
-    w_index_fn = gen_offsets_for_dim(dim=1)
-    x_loader = x.make_loader()
-
-    def fn(idx, return_index):
-        *prefix, bh, bw = idx
-
-        h_start_index = ops.indirect_indexing(h_index_fn(prefix, bh), inp_h)
-        w_start_index = ops.indirect_indexing(w_index_fn(prefix, bw), inp_w)
-
-        maxval = None
-        maxindex = None
-        for ih, iw in itertools.product(range(kernel_size[0]), range(kernel_size[1])):
-            val = x_loader([*prefix, h_start_index + ih, w_start_index + iw])
-            if return_index:
-                index = ops.index_expr(
-                    (h_start_index + ih) * inp_w + w_start_index + iw, torch.int64
-                )
-                if maxindex is None:
-                    maxindex = index
-                else:
-                    maxindex = ops.where(
-                        ops.or_(ops.gt(val, maxval), ops.isnan(val)), index, maxindex
-                    )
-            if maxval is None:
-                maxval = val
-            else:
-                maxval = ops.maximum(val, maxval)
-        if return_index:
-            return maxindex
-        else:
-            return maxval
-
-    new_size = list(batch) + [h_out, w_out]
-    rv = Pointwise.create(
-        device=x.get_device(),
-        dtype=x.get_dtype(),
-        inner_fn=functools.partial(fn, return_index=False),
-        ranges=new_size,
-    )
-
-    ri = Pointwise.create(
-        device=x.get_device(),
-        dtype=torch.int64,
-        inner_fn=functools.partial(fn, return_index=True),
-        ranges=new_size,
-    )
-    return rv, ri
-
-
 @register_lowering(aten.upsample_nearest2d_backward.default)
 def upsample_nearest2d_backward(
     x, output_size=None, input_size=None, scales_h=None, scales_w=None
@@ -5272,11 +4986,8 @@
 fallback_cumsum = fallback_handler(aten.cumsum.default)
 fallback_cumprod = fallback_handler(aten.cumprod.default)
 fallback_logcumsumexp = fallback_handler(aten.logcumsumexp.default)
-<<<<<<< HEAD
-=======
 fallback_cummax = fallback_handler(aten.cummax.default)
 fallback_cummin = fallback_handler(aten.cummin.default)
->>>>>>> 22ba180e
 
 
 @register_lowering(aten.cumsum)
@@ -5329,13 +5040,6 @@
 
 @register_lowering(aten.logcumsumexp)
 def logcumsumexp(x, dim):
-<<<<<<< HEAD
-    def log_add_exp_helper(a, b):
-        min_v = ops.minimum(a, b)
-        max_v = ops.maximum(a, b)
-        mask = (min_v != max_v) | (~ops.isinf(min_v))
-        return ops.where(mask, ops.log1p(ops.exp(min_v - max_v)) + max_v, a)
-=======
     def log_add_exp_helper(a_tuple, b_tuple):
         (a,) = a_tuple
         (b,) = b_tuple
@@ -5343,7 +5047,6 @@
         max_v = ops.maximum(a, b)
         mask = (min_v != max_v) | (~ops.isinf(min_v))
         return (ops.where(mask, ops.log1p(ops.exp(min_v - max_v)) + max_v, a),)
->>>>>>> 22ba180e
 
     dtype = x.get_dtype()
     if len(x.get_size()) == 0:
@@ -5351,18 +5054,12 @@
         return clone(x)
 
     kwargs = _make_scan_inner(x, axis=dim, dtype=dtype)
-<<<<<<< HEAD
-    result = ir.Scan.create(**kwargs, combine_fn=log_add_exp_helper, init=float("-inf"))
-=======
     (result,) = ir.Scan.create(**kwargs, combine_fn=log_add_exp_helper)
->>>>>>> 22ba180e
     if result is None:
         return fallback_logcumsumexp(x, dim=dim)
     return result
 
 
-<<<<<<< HEAD
-=======
 @register_lowering(aten.cummax, type_promotion_kind=None)
 def cummax(x, axis=None):
     if len(x.get_size()) == 0:
@@ -5423,7 +5120,6 @@
     return values, indices
 
 
->>>>>>> 22ba180e
 @register_lowering(aten.prod)
 def prod(x, axis=None, keepdims=False, *, dtype=None):
     if (
@@ -6089,18 +5785,6 @@
         return (effectful_kernel, *result)
 
 
-@register_lowering(torch.ops.higher_order.cond)
-def cond(pred, true_fn, false_fn, operands):
-    if is_triton(pred) or any(map(is_triton, operands)):
-        msg = "control flow operator: torch.cond."
-        if stack_trace := V.graph.current_node.meta.get("stack_trace", None):
-            msg = f"{msg} Found from : \n {stack_trace}"
-        V.graph.disable_cudagraphs_reason = msg
-
-    result = ir.Conditional.create(pred, true_fn, false_fn, operands)
-    return list(map(TensorBox.create, result))
-
-
 try:
     import torch.distributed._functional_collectives
 
