--- conflicted
+++ resolved
@@ -120,11 +120,6 @@
         - 'while_loop' only supports **inference** right now. Autograd will be supported in the future.
 
     """
-<<<<<<< HEAD
-    if torch.compiler.is_dynamo_compiling():
-        return while_loop_op(cond_fn, body_fn, operands)
-=======
->>>>>>> 22ba180e
 
     # Currently, additional_inputs is not a user-facing input. It will be automatically set in dynamo.
     # parameters and buffers accessed in cond_fn or body_fn or tensor closures will become additional_inputs.
@@ -196,17 +191,12 @@
     ):
         pre_dispatch = getattr(proxy_mode, "pre_dispatch", False)
         with disable_proxy_modes_tracing():
-<<<<<<< HEAD
-            cond_graph = reenter_make_fx(cond_fn, pre_dispatch)(*operands)
-            body_graph = reenter_make_fx(body_fn, pre_dispatch)(*operands)
-=======
             cond_graph = reenter_make_fx(cond_fn, pre_dispatch)(
                 *carried_inputs, *additional_inputs
             )
             body_graph = reenter_make_fx(body_fn, pre_dispatch)(
                 *carried_inputs, *additional_inputs
             )
->>>>>>> 22ba180e
 
         next_name = None
         i = 0
@@ -268,24 +258,14 @@
             (functional_body_fn, "body_fn"),
         ]:
             if _has_potential_branch_input_mutation(
-<<<<<<< HEAD
-                fn, unwrapped_operands, pre_dispatch=pre_dispatch
-=======
                 fn, unwrapped_inputs, pre_dispatch=pre_dispatch
->>>>>>> 22ba180e
             ):
                 raise UnsupportedAliasMutationException(
                     f"torch.while_loop's {fn_name} might be modifying the input!"
                 )
 
-<<<<<<< HEAD
-        for fn in [functional_cond_fn, functional_body_fn]:
-            if _has_potential_branch_input_alias(
-                fn, unwrapped_operands, pre_dispatch=pre_dispatch
-=======
             if _has_potential_branch_input_alias(
                 fn, unwrapped_inputs, pre_dispatch=pre_dispatch
->>>>>>> 22ba180e
             ):
                 raise UnsupportedAliasMutationException(
                     f"torch.while_loop's {fn_name} might be aliasing the input!"
