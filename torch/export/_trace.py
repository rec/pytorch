--- conflicted
+++ resolved
@@ -1484,8 +1484,6 @@
         input_specs=input_specs, output_specs=output_specs
     )
 
-<<<<<<< HEAD
-=======
     # See comment in _export_to_aten_ir()
     if produce_guards_callback:
         try:
@@ -1493,9 +1491,6 @@
         except (ConstraintViolationError, ValueRangeError) as e:
             raise UserError(UserErrorType.CONSTRAINT_VIOLATION, str(e))  # noqa: B904
 
-    from torch._guards import detect_fake_mode
-
->>>>>>> 79d9de0c
     fake_mode = detect_fake_mode(flat_args)
 
     if not torch._dynamo.config.do_not_emit_runtime_asserts:
