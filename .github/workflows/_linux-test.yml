--- conflicted
+++ resolved
@@ -200,10 +200,7 @@
           VERBOSE_TEST_LOGS: ${{ steps.keep-going.outputs.ci-verbose-test-logs }}
           NO_TEST_TIMEOUT: ${{ steps.keep-going.outputs.ci-no-test-timeout }}
           NO_TD: ${{ steps.keep-going.outputs.ci-no-td }}
-<<<<<<< HEAD
-=======
           TD_DISTRIBUTED: ${{ steps.keep-going.outputs.ci-td-distributed }}
->>>>>>> f34905f6
           SCCACHE_BUCKET: ossci-compiler-cache-circleci-v2
           SCCACHE_S3_KEY_PREFIX: ${{ github.workflow }}
           SHM_SIZE: ${{ contains(inputs.build-environment, 'cuda') && '2g' || '1g' }}
@@ -256,10 +253,7 @@
             -e VERBOSE_TEST_LOGS \
             -e NO_TEST_TIMEOUT \
             -e NO_TD \
-<<<<<<< HEAD
-=======
             -e TD_DISTRIBUTED \
->>>>>>> f34905f6
             -e PR_LABELS \
             -e MAX_JOBS="$(nproc --ignore=2)" \
             -e SCCACHE_BUCKET \
