--- conflicted
+++ resolved
@@ -134,11 +134,7 @@
 #Pinned versions: 3.3
 #test that import: test_linalg.py
 
-<<<<<<< HEAD
-optree==0.11.0 ; python_version <= "3.12"
-=======
 optree==0.12.1
->>>>>>> c2425a3b
 #Description: A library for tree manipulation
 #Pinned versions: 0.12.1
 #test that import: test_vmap.py, test_aotdispatch.py, test_dynamic_shapes.py,
