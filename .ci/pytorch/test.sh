--- conflicted
+++ resolved
@@ -399,21 +399,16 @@
   mkdir -p "$TEST_REPORTS_DIR"
   source benchmarks/dynamo/pr_time_benchmarks/benchmark_runner.sh "$TEST_REPORTS_DIR/pr_time_benchmarks_after.txt" "benchmarks/dynamo/pr_time_benchmarks/benchmarks"
   echo "benchmark results on current PR: "
-<<<<<<< HEAD
-  cat  "$TEST_REPORTS_DIR/pr_time_benchmarks_before.txt"
+  cat  "$TEST_REPORTS_DIR/pr_time_benchmarks_after.txt"
   git checkout HEAD~1
 
   # we can try firt to run develop alone, and if it worked then we do not need to run clean->develop.
   # another suggestion was to use historical stored data insetad of building Head~1
   python setup.py clean
   python setup.py develop
-  python ./benchmarks/dynamo/pr_time_benchmarks/benchmark_runner.py "$TEST_REPORTS_DIR/pr_time_benchmarks_after.txt"
+  python ./benchmarks/dynamo/pr_time_benchmarks/benchmark_runner.py "$TEST_REPORTS_DIR/pr_time_benchmarks_before.txt" "benchmarks/dynamo/pr_time_benchmarks/benchmarks"
   echo "benchmark results on main: "
-  cat  "$TEST_REPORTS_DIR/pr_time_benchmarks_after.txt"
-=======
-  cat  "$TEST_REPORTS_DIR/pr_time_benchmarks_after.txt"
-
->>>>>>> 19a30f4e
+  cat  "$TEST_REPORTS_DIR/pr_time_benchmarks_before.txt"
 }
 
 if [[ "${TEST_CONFIG}" == *pr_time_benchmarks* ]]; then
