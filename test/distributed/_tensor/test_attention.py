--- conflicted
+++ resolved
@@ -11,16 +11,10 @@
 from torch.distributed._tensor.experimental.attention import (
     _AttentionContextParallel,
     _CausalBehavior,
-    _context_parallel_buffers,
     _is_causal_behavior,
-<<<<<<< HEAD
-    AttentionContextParallel,
-    context_parallel_buffers,
+    _RotateMethod,
+    context_parallel,
     context_parallel_unshard,
-    enable_context_parallel,
-=======
-    context_parallel,
->>>>>>> b60f090a
 )
 from torch.distributed.tensor.parallel import parallelize_module
 from torch.nn.attention import sdpa_kernel, SDPBackend
@@ -72,13 +66,16 @@
     @parametrize("compiled", [True, False])
     @parametrize("backend", backends)
     @parametrize("load_balance", [True, False])
+    @parametrize("rotater", [_RotateMethod.ALL_TO_ALL, _RotateMethod.ALL_GATHER])
     def test_ring_attention_sdpa(
         self,
         is_causal: bool,
         compiled: bool,
         backend: SDPBackend,
         load_balance: bool,
+        rotater: _RotateMethod,
     ) -> None:
+        torch.distributed._tensor.experimental.attention._rotate_method = rotater
         device_mesh = DeviceMesh(self.device_type, torch.arange(0, self.world_size))
         dtype = torch.bfloat16
         bs = 8
@@ -127,18 +124,6 @@
         with sdpa_kernel(backend):
             out = F.scaled_dot_product_attention(q, k, v, is_causal=is_causal)
             out.sum().backward()
-
-<<<<<<< HEAD
-        enable_context_parallel(2, [], device_mesh)
-        with context_parallel_buffers(device_mesh, (q, k, v), (2, 2, 2)) as cp_buffers:
-            cp_q, cp_k, cp_v = cp_buffers
-=======
-        local_out, local_dq, local_dk, local_dv = _context_parallel_buffers(
-            device_mesh,
-            buffers=(out, q.grad, k.grad, v.grad),
-            buffer_seq_dims=(2, 2, 2, 2),
-        )
->>>>>>> b60f090a
 
         cp_q = q.clone().detach()
         cp_k = k.clone().detach()
@@ -166,7 +151,7 @@
                     cp_out = fn(cp_q, cp_k, cp_v, is_causal=is_causal)
                     cp_out.sum().backward()
 
-                    if not compiled:
+                    if not compiled and rotater == _RotateMethod.ALL_TO_ALL:
                         # Compiler and CommDebugMode do not work well together.
                         self.assertDictEqual(
                             comm_mode.get_comm_counts(),
@@ -207,6 +192,7 @@
             cp_v.requires_grad = False
 
     def test_is_causal_behavior(self) -> None:
+        torch.distributed._tensor.experimental.attention._enable_load_balance = False
         self.assertEqual(
             _is_causal_behavior(rank=0, world_size=4, i=0, is_causal=False),
             _CausalBehavior.NOT_IS_CAUSAL,
@@ -223,6 +209,18 @@
                     behavior,
                 )
 
+        torch.distributed._tensor.experimental.attention._enable_load_balance = True
+        ranks = [
+            [_CausalBehavior.IS_CAUSAL, _CausalBehavior.NOT_IS_CAUSAL],
+            [_CausalBehavior.IS_CAUSAL, _CausalBehavior.NOT_IS_CAUSAL],
+        ]
+        for rank, iters in enumerate(ranks):
+            for i, behavior in enumerate(iters):
+                self.assertEqual(
+                    _is_causal_behavior(rank=rank, world_size=2, i=i, is_causal=True),
+                    behavior,
+                )
+
     @skip_if_lt_x_gpu(2)
     @unittest.skipIf(
         not PLATFORM_SUPPORTS_FLASH_ATTENTION, "Does not support flash attention"
@@ -231,6 +229,12 @@
     @sdpa_kernel(backends=[SDPBackend.FLASH_ATTENTION])
     @parametrize("is_causal", [True, False])
     def test_ring_attention_native_transformer(self, is_causal: bool) -> None:
+        torch.distributed._tensor.experimental.attention._rotate_method = (
+            _RotateMethod.ALL_TO_ALL
+        )
+        torch.distributed._tensor.experimental.attention._enable_load_balance = (
+            is_causal
+        )
         device_mesh = DeviceMesh(
             self.device_type,
             torch.arange(0, self.world_size),
@@ -293,6 +297,9 @@
     @with_comms
     @sdpa_kernel(backends=[SDPBackend.FLASH_ATTENTION])
     def test_ring_attention_custom_transformer(self) -> None:
+        torch.distributed._tensor.experimental.attention._rotate_method = (
+            _RotateMethod.ALL_TO_ALL
+        )
         device_mesh = DeviceMesh(
             self.device_type,
             torch.arange(0, self.world_size),
