--- conflicted
+++ resolved
@@ -229,25 +229,23 @@
         """
         split_factor = 2
         # shard on mesh dim-0
-<<<<<<< HEAD
         shard_placement_dim0 = _StridedShard(0, split_factor=split_factor)
         tensor_list, _ = shard_placement_dim0._split_tensor(x, mesh_dim0_size)
+        shard_x = tensor_list[mesh_dim0_local_rank]
         expected_shard_dim0 = (
-            x.view(mesh_dim0_size, -1)
-            .swapdims(0, 1)
-            .reshape(mesh_dim0_size, -1)[mesh_dim0_local_rank]
-            .view(mesh_dim0_size, -1)
-            .swapdims(0, 1)
-            .reshape(-1)
-        )
-        shard_x = tensor_list[mesh_dim0_local_rank]
+            torch.tensor([0, 1, 4, 5], device=self.device_type)
+            if mesh_dim0_local_rank == 0
+            else torch.tensor([2, 3, 6, 7], device=self.device_type)
+        )
         self.assertEqual(shard_x, expected_shard_dim0)
 
         # shard on mesh dim-1
         shard_placement_dim1 = _StridedShard(0, split_factor=1)  # same as Shard(0)
         tensor_list, _ = shard_placement_dim1._split_tensor(shard_x, mesh_dim1_size)
-        expected_shard_dim1 = shard_x.view(mesh_dim1_size, -1)[mesh_dim1_local_rank]
         shard_x = tensor_list[mesh_dim1_local_rank]
+        expected_shard_dim1 = expected_shard_dim0.view(mesh_dim1_size, -1)[
+            mesh_dim1_local_rank
+        ]
         self.assertEqual(shard_x, expected_shard_dim1)
 
         # shard_to_replicate on mesh dim-1
@@ -267,24 +265,6 @@
             current_logical_shape=list(x.shape),
         )
         self.assertEqual(full_tensor, x)
-=======
-        shard_placement = _StridedShard(0, split_factor=split_factor)
-        tensor_list, _ = shard_placement._split_tensor(x, mesh_dim0_size)
-        shard_x = tensor_list[mesh_dim0_local_rank]
-        expected_shard = (
-            torch.tensor([0, 1, 4, 5], device=self.device_type)
-            if mesh_dim0_local_rank == 0
-            else torch.tensor([2, 3, 6, 7], device=self.device_type)
-        )
-        self.assertEqual(shard_x, expected_shard)
-
-        # shard on mesh dim-1
-        shard_placement = _StridedShard(0, split_factor=1)  # same as Shard(0)
-        tensor_list, _ = shard_placement._split_tensor(shard_x, mesh_dim1_size)
-        shard_x = tensor_list[mesh_dim1_local_rank]
-        expected_shard = expected_shard.view(mesh_dim1_size, -1)[mesh_dim1_local_rank]
-        self.assertEqual(shard_x, expected_shard)
->>>>>>> 324e5c1e
 
 
 class Test2DStridedLocalShard(DTensorTestBase):
