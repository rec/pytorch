--- conflicted
+++ resolved
@@ -562,11 +562,9 @@
     @parametrize("layout", [torch.strided, torch.jagged], name_fn=layout_name)
     def test_to(self, layout):
         ntensors = 4
-<<<<<<< HEAD
-        nt = random_nt_from_dims((7, None, 10), torch.device('cpu'), torch.float32, layout=layout)
-=======
-        nt = random_nt(torch.device("cpu"), torch.float32, ntensors, (4, 4))
->>>>>>> 74a4f13d
+        nt = random_nt_from_dims(
+            (7, None, 10), torch.device("cpu"), torch.float32, layout=layout
+        )
 
         def test_copy_behavior(t, non_blocking=False):
             self.assertIs(t, t.to(t, non_blocking=non_blocking))
@@ -643,7 +641,7 @@
 
         # Jagged <-> strided
         new_layout = torch.jagged if layout == torch.strided else torch.strided
-        new_layout_nt = torch._to_copy(nt, layout=new_layout)
+        new_layout_nt = torch.ops.aten._to_copy(nt, layout=new_layout)
         self.assertIs(new_layout_nt.layout, new_layout)
         self.assertEqual(new_layout_nt.device, nt.device)
         self.assertEqual(new_layout_nt.size(2), nt.size(2))
