#define TORCH_ASSERT_ONLY_METHOD_OPERATORS
#include <ATen/cuda/CUDAConfig.h> // for the definition of AT_CUDNN_ENABLED

#if AT_CUDNN_ENABLED()

#include <ATen/core/Tensor.h>

#ifndef AT_PER_OPERATOR_HEADERS
#include <ATen/Functions.h>
#else
#include <ATen/ops/empty.h>
#include <ATen/ops/empty_like.h>
#include <ATen/ops/zeros.h>
#endif

#include <ATen/Config.h>
#include <ATen/cuda/Exceptions.h>
#include <ATen/native/cudnn/ConvShared.h>
#include <ATen/cuda/CUDAGraphsUtils.cuh>
#include <limits>
#include <vector>

#include <ATen/cudnn/Types.h>
#include <ATen/cudnn/Utils.h>
#include <ATen/native/utils/ParamsHash.h>

#include <ATen/TensorUtils.h>
#include <c10/util/irange.h>

#include <stdint.h>
#include <algorithm>
#include <functional>
#include <iterator>
#include <memory>
#include <mutex>
#include <sstream>
#include <unordered_map>

// Note [behavior of cudnnFind and cudnnGet]
// You'll notice that by default, in the ConvolutionDescriptor, we do the
// following:
//
//     AT_CUDNN_CHECK(cudnnSetConvolutionMathType(mut_desc(),
//     CUDNN_DEFAULT_MATH)); if(dataType == CUDNN_DATA_HALF)
//       AT_CUDNN_CHECK(cudnnSetConvolutionMathType(mut_desc(),
//       CUDNN_TENSOR_OP_MATH));
//
//     Update: AT_CUDNN_CHECK is updated with AT_CUDNN_CHECK_WITH_SHAPES, which
//        automatically prints tensor shapes and convolution parameters if there
//        is a cuDNN exception thrown.
//
// When cudnnSetConvolutionMathType is called before cudnnGet/cudnnFind, it
// informs cudnnGet/cudnnFind to iterate/take into account both tensor core and
// non-tensor-core algos. If you don't call cudnnSetConvolutionMathType before
// calling cudnnGet/cudnnFind, cudnnGet/cudnnFind may not pick tensor core
// algos.
//
// Now after its run, cudnnGet/cudnnFind comes up with the best pair of
// algo+mathType with all the initial knowledge its given. It then becomes the
// user's responsibility to update mathType of the convolution descriptor and
// call the subsequent cudnn calls with the best algo and the updated
// descriptor. If we don't update the descriptor but just run with the best
// algo, under the hood, cudnn will run with the slower kernel since it sees
// fastest algorithm combination with a sub optimal mathType.

constexpr size_t operator"" _TiB(unsigned long long n) {
  return size_t(n) * 1024 * 1024 * 1024 * 1024;
}

namespace at {
namespace native {

// Convenience struct for passing around descriptors and data
// pointers
struct ConvolutionArgs {
  cudnnHandle_t handle;
  ConvolutionParams params;
  TensorDescriptor idesc, odesc;
  FilterDescriptor wdesc;
  const Tensor &input, output, weight;
  ConvolutionDescriptor cdesc;

  ConvolutionArgs(
      const Tensor& input,
      const Tensor& output,
      const Tensor& weight)
      : input(input), output(output), weight(weight) {}
};

std::ostream& operator<<(std::ostream& out, const ConvolutionArgs& args) {
  out << repro_from_args(args.params) // already has a trailing newline
      << args.params // already has a trailing newline
      << "input: " << args.idesc // already has a trailing newline
      << "output: " << args.odesc // already has a trailing newline
      << "weight: " << args.wdesc // already has a trailing newline
      << "Pointer addresses: "
      << "\n"
<<<<<<< HEAD
      << "    input: " << args.input.data_ptr() << "\n"
      << "    output: " << args.output.data_ptr() << "\n"
      << "    weight: " << args.weight.data_ptr() << "\n";
=======
      << "    input: " << args.input.const_data_ptr() << "\n"
      << "    output: " << args.output.const_data_ptr() << "\n"
      << "    weight: " << args.weight.const_data_ptr() << "\n";
>>>>>>> f34905f6

  return out;
}

// ---------------------------------------------------------------------
//
// Benchmarking
//
// ---------------------------------------------------------------------

// TODO: Use something less heavy duty than a big honking mutex
template <typename T>
struct BenchmarkCache {
  std::mutex mutex;
  std::unordered_map<
      ConvolutionParams,
      T,
      ParamsHash<ConvolutionParams>,
      ParamsEqual<ConvolutionParams>>
      map;

  bool find(const ConvolutionParams& params, T* results) {
    std::lock_guard<std::mutex> guard(mutex);
    auto it = map.find(params);
    if (it == map.end()) {
      return false;
    }
    *results = it->second;
    return true;
  }

  void insert(const ConvolutionParams& params, const T& results) {
    std::lock_guard<std::mutex> guard(mutex);
    map[params] = results;
  }
};

BenchmarkCache<cudnnConvolutionFwdAlgoPerf_t> fwd_algos;
BenchmarkCache<cudnnConvolutionBwdDataAlgoPerf_t> bwd_data_algos;
BenchmarkCache<cudnnConvolutionBwdFilterAlgoPerf_t> bwd_filter_algos;

// TODO: Stop manually allocating CUDA memory; allocate an ATen byte
// tensor instead.
struct Workspace {
  Workspace(size_t size) : size(size), data(NULL) {
    // Sometimes cuDNN returns a workspace size > 2^63, this could makes the
    // allocation of workspace fail with some 64bit indexing error instead of an
    // OOM error. In such case, we manually fail with OOM.
    TORCH_CHECK_WITH(
        OutOfMemoryError, size < 1_TiB, "Not enough memory for workspace!");
    data = c10::cuda::CUDACachingAllocator::raw_alloc(size);
  }
  Workspace(const Workspace&) = delete;
  Workspace(Workspace&&) = default;
  Workspace& operator=(Workspace&&) = default;
  ~Workspace() {
    if (data) {
      c10::cuda::CUDACachingAllocator::raw_delete(data);
    }
  }

  size_t size;
  void* data;
};

template <typename perf_t>
struct algorithm_search {};

cudnnStatus_t getWorkspaceSize(
    const ConvolutionArgs& args,
    cudnnConvolutionFwdAlgo_t algo,
    size_t* sz) {
  return cudnnGetConvolutionForwardWorkspaceSize(
      args.handle,
      args.idesc.desc(),
      args.wdesc.desc(),
      args.cdesc.desc(),
      args.odesc.desc(),
      algo,
      sz);
}
cudnnStatus_t getWorkspaceSize(
    const ConvolutionArgs& args,
    cudnnConvolutionBwdDataAlgo_t algo,
    size_t* sz) {
  return cudnnGetConvolutionBackwardDataWorkspaceSize(
      args.handle,
      args.wdesc.desc(),
      args.odesc.desc(),
      args.cdesc.desc(),
      args.idesc.desc(),
      algo,
      sz);
}
cudnnStatus_t getWorkspaceSize(
    const ConvolutionArgs& args,
    cudnnConvolutionBwdFilterAlgo_t algo,
    size_t* sz) {
  return cudnnGetConvolutionBackwardFilterWorkspaceSize(
      args.handle,
      args.idesc.desc(),
      args.odesc.desc(),
      args.cdesc.desc(),
      args.wdesc.desc(),
      algo,
      sz);
}

template <typename algo_t>
size_t getMaxWorkspaceSize(
    const ConvolutionArgs& args,
    const algo_t* algo,
    int n_algo) {
  size_t max_ws_size = 0;
  size_t max_block_size = 0;

  const auto device = c10::cuda::current_device();
  // For the native allocator, retrieves the size of the largest unused block.
  // For cudaMallocAsync, see c10/cuda/CUDAMallocAsync.cpp:cacheInfo for
  // details.
  c10::cuda::CUDACachingAllocator::cacheInfo(device, &max_block_size);

  for (const auto i : c10::irange(n_algo)) {
    cudnnStatus_t err;
    size_t sz;
    err = getWorkspaceSize(args, algo[i], &sz);
    if (CUDNN_STATUS_SUCCESS != err || sz == 0 || sz < max_ws_size ||
        sz > max_block_size)
      continue;
    max_ws_size = sz;
  }
  return max_ws_size;
}

template <typename perf_t>
std::vector<perf_t> getValidAlgorithms(
    perf_t* perfResults,
    const ConvolutionArgs& args,
    int n_algo) {
  std::vector<perf_t> result;
  result.reserve(n_algo);
  for (const auto i : c10::irange(n_algo)) {
    perf_t perf = perfResults[i];

    // TODO: Shouldn't all returned results be successful?
    // Double check documentation for cudnnFindConvolutionForwardAlgorithmEx
    if (perf.status == CUDNN_STATUS_SUCCESS) {
      if (!args.params.deterministic ||
          perf.determinism == CUDNN_DETERMINISTIC) {
        result.push_back(perf);
      }
    }
  }
  TORCH_CHECK(
      result.size() > 0, "no valid convolution algorithms available in CuDNN");
  return result;
}

template <>
struct algorithm_search<cudnnConvolutionFwdAlgoPerf_t> {
  using perf_t = cudnnConvolutionFwdAlgoPerf_t;
  using algo_t = cudnnConvolutionFwdAlgo_t;

  static constexpr auto DEFAULT_ALGO =
      CUDNN_CONVOLUTION_FWD_ALGO_IMPLICIT_PRECOMP_GEMM;
  static BenchmarkCache<perf_t>& cache() {
    return fwd_algos;
  }

  static std::vector<perf_t> findAlgorithms(
      const ConvolutionArgs& args,
      bool benchmark) {
    static const algo_t algos[] = {
        CUDNN_CONVOLUTION_FWD_ALGO_GEMM,
        CUDNN_CONVOLUTION_FWD_ALGO_FFT,
        CUDNN_CONVOLUTION_FWD_ALGO_FFT_TILING,
        CUDNN_CONVOLUTION_FWD_ALGO_IMPLICIT_GEMM,
        CUDNN_CONVOLUTION_FWD_ALGO_IMPLICIT_PRECOMP_GEMM,
        CUDNN_CONVOLUTION_FWD_ALGO_DIRECT,
        CUDNN_CONVOLUTION_FWD_ALGO_WINOGRAD,
        CUDNN_CONVOLUTION_FWD_ALGO_WINOGRAD_NONFUSED,
    };
    static constexpr int num_algos = CUDNN_CONVOLUTION_FWD_ALGO_COUNT;
    static_assert(
        sizeof(algos) / sizeof(algos[0]) == num_algos,
        "Missing cuDNN convolution forward algorithms");
    int perf_count;
    std::unique_ptr<perf_t[]> perf_results(new perf_t[num_algos]);
    if (!benchmark) {
      AT_CUDNN_CHECK_WITH_SHAPES(
          cudnnGetConvolutionForwardAlgorithm_v7(
              args.handle,
              args.idesc.desc(),
              args.wdesc.desc(),
              args.cdesc.desc(),
              args.odesc.desc(),
              num_algos,
              &perf_count,
              perf_results.get()),
          args);
    } else {
      size_t max_ws_size = getMaxWorkspaceSize(args, algos, num_algos);
      Workspace ws(max_ws_size);
      at::cuda::errorIfCapturingCudnnBenchmark("cudnnFind");
      AT_CUDNN_CHECK_WITH_SHAPES(
          cudnnFindConvolutionForwardAlgorithmEx(
              args.handle,
              args.idesc.desc(),
<<<<<<< HEAD
              args.input.data_ptr(),
              args.wdesc.desc(),
              args.weight.data_ptr(),
=======
              args.input.const_data_ptr(),
              args.wdesc.desc(),
              args.weight.const_data_ptr(),
>>>>>>> f34905f6
              args.cdesc.desc(),
              args.odesc.desc(),
              args.output.data_ptr(),
              num_algos,
              &perf_count,
              perf_results.get(),
              ws.data,
              ws.size),
          args);

      // Free the cached blocks in our caching allocator. They are
      // needed here because the above benchmarking uses a huge amount of
      // memory, e.g. a few GBs.
      c10::cuda::CUDACachingAllocator::emptyCache();
    }
    return getValidAlgorithms<perf_t>(perf_results.get(), args, perf_count);
  }

  static void getWorkspaceSize(
      const ConvolutionArgs& args,
      algo_t algo,
      size_t* workspaceSize) {
    AT_CUDNN_CHECK_WITH_SHAPES(
        cudnnGetConvolutionForwardWorkspaceSize(
            args.handle,
            args.idesc.desc(),
            args.wdesc.desc(),
            args.cdesc.desc(),
            args.odesc.desc(),
            algo,
            workspaceSize),
        args);
  }
};

template <>
struct algorithm_search<cudnnConvolutionBwdDataAlgoPerf_t> {
  using perf_t = cudnnConvolutionBwdDataAlgoPerf_t;
  using algo_t = cudnnConvolutionBwdDataAlgo_t;

  static constexpr auto DEFAULT_ALGO = CUDNN_CONVOLUTION_BWD_DATA_ALGO_1;
  static BenchmarkCache<perf_t>& cache() {
    return bwd_data_algos;
  }

  static std::vector<perf_t> findAlgorithms(
      const ConvolutionArgs& args,
      bool benchmark) {
    static const algo_t algos[] = {
        CUDNN_CONVOLUTION_BWD_DATA_ALGO_0,
        CUDNN_CONVOLUTION_BWD_DATA_ALGO_1,
        CUDNN_CONVOLUTION_BWD_DATA_ALGO_FFT,
        CUDNN_CONVOLUTION_BWD_DATA_ALGO_FFT_TILING,
        CUDNN_CONVOLUTION_BWD_DATA_ALGO_WINOGRAD,
        CUDNN_CONVOLUTION_BWD_DATA_ALGO_WINOGRAD_NONFUSED};
    static constexpr int num_algos = CUDNN_CONVOLUTION_BWD_DATA_ALGO_COUNT;
    static_assert(
        sizeof(algos) / sizeof(algos[0]) == num_algos,
        "Missing cuDNN convolution backward data algorithms.");
    int perf_count;
    std::unique_ptr<perf_t[]> perf_results(new perf_t[num_algos]);
    if (!benchmark) {
      AT_CUDNN_CHECK_WITH_SHAPES(
          cudnnGetConvolutionBackwardDataAlgorithm_v7(
              args.handle,
              args.wdesc.desc(),
              args.odesc.desc(),
              args.cdesc.desc(),
              args.idesc.desc(),
              num_algos,
              &perf_count,
              perf_results.get()),
          args);
    } else {
      size_t max_ws_size = getMaxWorkspaceSize(args, algos, num_algos);
      Workspace ws(max_ws_size);
      at::cuda::errorIfCapturingCudnnBenchmark("cudnnFind");
      AT_CUDNN_CHECK_WITH_SHAPES(
          cudnnFindConvolutionBackwardDataAlgorithmEx(
              args.handle,
              args.wdesc.desc(),
<<<<<<< HEAD
              args.weight.data_ptr(),
              args.odesc.desc(),
              args.output.data_ptr(),
=======
              args.weight.const_data_ptr(),
              args.odesc.desc(),
              args.output.const_data_ptr(),
>>>>>>> f34905f6
              args.cdesc.desc(),
              args.idesc.desc(),
              args.input.data_ptr(),
              num_algos,
              &perf_count,
              perf_results.get(),
              ws.data,
              ws.size),
          args);

      // Free the cached blocks in our caching allocator. They are
      // needed here because the above benchmarking uses a huge amount of
      // memory, e.g. a few GBs.
      c10::cuda::CUDACachingAllocator::emptyCache();
    }
    return getValidAlgorithms<perf_t>(perf_results.get(), args, perf_count);
  }

  static void getWorkspaceSize(
      const ConvolutionArgs& args,
      cudnnConvolutionBwdDataAlgo_t algo,
      size_t* workspaceSize) {
    AT_CUDNN_CHECK_WITH_SHAPES(
        cudnnGetConvolutionBackwardDataWorkspaceSize(
            args.handle,
            args.wdesc.desc(),
            args.odesc.desc(),
            args.cdesc.desc(),
            args.idesc.desc(),
            algo,
            workspaceSize),
        args);
  }
};

template <>
struct algorithm_search<cudnnConvolutionBwdFilterAlgoPerf_t> {
  using perf_t = cudnnConvolutionBwdFilterAlgoPerf_t;
  using algo_t = cudnnConvolutionBwdFilterAlgo_t;

  static constexpr auto DEFAULT_ALGO = CUDNN_CONVOLUTION_BWD_FILTER_ALGO_1;

  static BenchmarkCache<perf_t>& cache() {
    return bwd_filter_algos;
  }

  static std::vector<perf_t> findAlgorithms(
      const ConvolutionArgs& args,
      bool benchmark) {
    static const algo_t algos[] = {
        CUDNN_CONVOLUTION_BWD_FILTER_ALGO_0,
        CUDNN_CONVOLUTION_BWD_FILTER_ALGO_1,
        CUDNN_CONVOLUTION_BWD_FILTER_ALGO_FFT,
        CUDNN_CONVOLUTION_BWD_FILTER_ALGO_3,
        CUDNN_CONVOLUTION_BWD_FILTER_ALGO_WINOGRAD_NONFUSED,
        CUDNN_CONVOLUTION_BWD_FILTER_ALGO_FFT_TILING,
    };
    // NOTE: - 1 because ALGO_WINOGRAD is not implemented
    static constexpr int num_algos =
        CUDNN_CONVOLUTION_BWD_FILTER_ALGO_COUNT - 1;
    static_assert(
        sizeof(algos) / sizeof(algos[0]) == num_algos,
        "Missing cuDNN convolution backward filter algorithms.");
    std::unique_ptr<perf_t[]> perf_results(new perf_t[num_algos]);
    int perf_count;
    if (!benchmark) {
      AT_CUDNN_CHECK_WITH_SHAPES(
          cudnnGetConvolutionBackwardFilterAlgorithm_v7(
              args.handle,
              args.idesc.desc(),
              args.odesc.desc(),
              args.cdesc.desc(),
              args.wdesc.desc(),
              num_algos,
              &perf_count,
              perf_results.get()),
          args);
    } else {
      size_t max_ws_size = getMaxWorkspaceSize(args, algos, num_algos);
      Workspace ws(max_ws_size);
      at::cuda::errorIfCapturingCudnnBenchmark("cudnnFind");
      AT_CUDNN_CHECK_WITH_SHAPES(
          cudnnFindConvolutionBackwardFilterAlgorithmEx(
              args.handle,
              args.idesc.desc(),
<<<<<<< HEAD
              args.input.data_ptr(),
              args.odesc.desc(),
              args.output.data_ptr(),
=======
              args.input.const_data_ptr(),
              args.odesc.desc(),
              args.output.const_data_ptr(),
>>>>>>> f34905f6
              args.cdesc.desc(),
              args.wdesc.desc(),
              args.weight.data_ptr(),
              num_algos,
              &perf_count,
              perf_results.get(),
              ws.data,
              ws.size),
          args);

      // Free the cached blocks in our caching allocator. They are
      // needed here because the above benchmarking uses a huge amount of
      // memory, e.g. a few GBs.
      c10::cuda::CUDACachingAllocator::emptyCache();
    }
    return getValidAlgorithms<perf_t>(perf_results.get(), args, perf_count);
  }

  static void getWorkspaceSize(
      const ConvolutionArgs& args,
      algo_t algo,
      size_t* workspaceSize) {
    AT_CUDNN_CHECK_WITH_SHAPES(
        cudnnGetConvolutionBackwardFilterWorkspaceSize(
            args.handle,
            args.idesc.desc(),
            args.odesc.desc(),
            args.cdesc.desc(),
            args.wdesc.desc(),
            algo,
            workspaceSize),
        args);
  }
};

template <typename perf_t>
class AlgoIterator {
  using search = algorithm_search<perf_t>;
  const ConvolutionArgs& args;
  bool benchmark;

 public:
  AlgoIterator(const ConvolutionArgs& args, bool benchmark)
      : args(args), benchmark(benchmark) {}

  static std::vector<perf_t> onlyDefaultAlgorithm(const ConvolutionArgs& args) {
    std::vector<perf_t> perfResults(1);
    perfResults[0].algo = search::DEFAULT_ALGO;
    if (args.params.dataType == CUDNN_DATA_HALF) {
      perfResults[0].mathType = CUDNN_TENSOR_OP_MATH;
    } else {
      perfResults[0].mathType = CUDNN_DEFAULT_MATH;
      if (args.params.dataType == CUDNN_DATA_FLOAT && !args.params.allow_tf32) {
        perfResults[0].mathType = CUDNN_FMA_MATH;
      }
    }
    search::getWorkspaceSize(
        args, perfResults[0].algo, &(perfResults[0].memory));
    return perfResults;
  }

  void try_all(std::function<void(const perf_t& perf)> f) {
    bool only_use_default = args.params.deterministic && !benchmark;

    auto& cache = search::cache();
    perf_t algoPerf;
    if (!only_use_default && cache.find(args.params, &algoPerf)) {
      try {
        f(algoPerf);
        return;
      } catch (c10::OutOfMemoryError& e) {
        cudaGetLastError(); // clear CUDA error
      }
    }

    auto perfResults = only_use_default
        ? onlyDefaultAlgorithm(args)
        : search::findAlgorithms(args, benchmark);
    for (auto& algoPerf : perfResults) {
      try {
        f(algoPerf);
        cache.insert(args.params, algoPerf);
        return;
      } catch (c10::OutOfMemoryError& e) {
        cudaGetLastError(); // clear CUDA error
      } catch (c10::CuDNNError& e) {
        cudaGetLastError(); // clear CUDA error
      }
    }
    TORCH_CHECK(
        false, "Unable to find a valid cuDNN algorithm to run convolution");
  }
};

inline Tensor allocate_workspace(size_t size, const Tensor& other) {
  // Sometimes cuDNN returns a workspace size > 2^63, this could makes the
  // allocation of workspace fail with some 64bit indexing error instead of an
  // OOM error. In such case, we manually fail with OOM.
  TORCH_CHECK_WITH(
      OutOfMemoryError, size < 1_TiB, "Not enough memory for workspace!");
  return at::empty({static_cast<int64_t>(size)}, other.options().dtype(kByte));
}

// NOTE [ raw_cudnn_convolution_forward_out ]
//
//    - raw_cudnn_convolution_forward_out (Tensor)
//      Functiont that handles tensors that are too large to use 32bit indexing.
//      It just split the tensor and dispatches to
//      `raw_cudnn_convolution_forward_out_32bit`.
//
//    - raw_cudnn_convolution_forward_out_32bit (Tensor)
//      Low level function which invokes CuDNN, and takes an output
//      tensor which is directly written to (thus _out).
//

// ---------------------------------------------------------------------
//
// Splitting to 32bit
//
// ---------------------------------------------------------------------

template <typename func_t>
static inline void split_batch_dim_to_32bit_out(
    const at::Tensor& output,
    const at::Tensor& input,
    const at::Tensor& weight,
    IntArrayRef padding,
    IntArrayRef stride,
    IntArrayRef dilation,
    int64_t groups,
    bool benchmark,
    bool deterministic,
    bool allow_tf32,
    int64_t max_worksize,
    func_t func_32bit) {
  constexpr int64_t int_max = std::numeric_limits<int>::max();
  const int64_t ni = input.numel();
  const int64_t no = output.numel();
  // Assume the shape of the tensor is (N, C, D1, D2, ...)
  // if N * C * D1 * D2 * ... <= int_max, then no need to split at all
  if (ni <= int_max && no <= int_max) {
    func_32bit(
        output,
        input,
        weight,
        padding,
        stride,
        dilation,
        groups,
        benchmark,
        deterministic,
        allow_tf32);
    return;
  }
  // else, if C * D1 * D2 * ... <= int_max, then we just need to split across
  // the N dimension
  //
  // Here we use a simple heuristics to determine the size of each split
  // We don't max out the 2^31 address space because this number is super
  // large and very likely to get an OOM.
  int64_t n = output.size(0);
  int64_t max_inner_size = std::max<int64_t>(ni, no) / n;
  int64_t split_size = std::max<int64_t>(max_worksize / max_inner_size, 1L);
  int64_t num_splits = (n + split_size - 1) / split_size;
  if (split_size * max_inner_size < int_max) {
    for (const auto i : c10::irange(num_splits)) {
      int64_t start = split_size * i;
      int64_t split_size_ = std::min<int64_t>(split_size, n - start);
      Tensor input_ = input.narrow(0, start, split_size_);
      Tensor output_ = output.narrow(0, start, split_size_);
      func_32bit(
          output_,
          input_,
          weight,
          padding,
          stride,
          dilation,
          groups,
          benchmark,
          deterministic,
          allow_tf32);
    }
    return;
  }
  // If control flow reaches here, this means even splitting N is not enough,
  // then things starts to become complicated: For example, for conv2d, there
  // following questions needs to be considered.
  // - Is the memory layout NCHW or NHWC ?
  // - If the conv is NCHW -> NC'H'W', then should we
  //   - split only NC?
  //   - split only N'C'?
  //   - split both?
  // - If the conv is NHWC, then we need to split across H, we need to be very
  // careful about the boundary condition
  //   to make sure that the boundary is handled correctly.
  // - If we decide to make these splits, is the memory contiguous? Do we need
  // to copy the memory? Considering the complexity of this issue, it is better
  // not to use cuDNN for this case
  TORCH_INTERNAL_ASSERT(false, "This case should not be dispatched to cuDNN.");
}

#define ASSERT_CORRECT_PRECISION(math_type)                     \
  if (args.params.dataType == CUDNN_DATA_FLOAT) {               \
    TORCH_INTERNAL_ASSERT(                                      \
        args.params.allow_tf32 || math_type == CUDNN_FMA_MATH); \
  }

// ---------------------------------------------------------------------
//
// Convolution forward / Transposed convolution backward
//
// ---------------------------------------------------------------------

void raw_cudnn_convolution_forward_out_32bit(
    const Tensor& output,
    const Tensor& input,
    const Tensor& weight,
    IntArrayRef padding,
    IntArrayRef stride,
    IntArrayRef dilation,
    int64_t groups,
    bool benchmark,
    bool deterministic,
    bool allow_tf32) {
  auto dataType = getCudnnDataType(input);

  ConvolutionArgs args{input, output, weight};
  args.handle = getCudnnHandle();
  at::MemoryFormat memory_format =
      cudnn_conv_suggest_memory_format(input, weight);
  setConvolutionParams(
      &args.params,
      input,
      weight,
      padding,
      stride,
      dilation,
      groups,
      deterministic,
      allow_tf32,
      memory_format);
  args.idesc.set(input, memory_format);
  args.wdesc.set(weight, memory_format, 0);
  args.odesc.set(output, memory_format);
  args.cdesc.set(
      dataType,
      input.dim() - 2,
      args.params.padding,
      args.params.stride,
      args.params.dilation,
      args.params.groups,
      args.params.allow_tf32);

  // TODO: when we do legacy group convolution support, we'll repeatedly
  // reinitialize the workspace for each convolution we do.  This is
  // wasteful; we'd rather reuse the workspace.  OTOH, legacy group
  // convolution support is already pretty slow, so this might not
  // matter.  (This applies to raw_cudnn_convolution_backward_input as well.)
  AlgoIterator<cudnnConvolutionFwdAlgoPerf_t>(args, benchmark)
      .try_all([&](const cudnnConvolutionFwdAlgoPerf_t& fwdAlgPerf) {
        Tensor workspace = allocate_workspace(fwdAlgPerf.memory, input);
<<<<<<< HEAD

        // update convDesc mathType since cudnn 7.4+ now requires both algo +
        // mathType to figure out whether to use Tensor core kernels or not See
        // Note [behavior of cudnnFind and cudnnGet]
        ASSERT_CORRECT_PRECISION(fwdAlgPerf.mathType);
        AT_CUDNN_CHECK_WITH_SHAPES(
            cudnnSetConvolutionMathType(
                args.cdesc.mut_desc(), fwdAlgPerf.mathType),
            args);

=======

        // update convDesc mathType since cudnn 7.4+ now requires both algo +
        // mathType to figure out whether to use Tensor core kernels or not See
        // Note [behavior of cudnnFind and cudnnGet]
        ASSERT_CORRECT_PRECISION(fwdAlgPerf.mathType);
        AT_CUDNN_CHECK_WITH_SHAPES(
            cudnnSetConvolutionMathType(
                args.cdesc.mut_desc(), fwdAlgPerf.mathType),
            args);

>>>>>>> f34905f6
        Constant one(dataType, 1);
        Constant zero(dataType, 0);

        AT_CUDNN_CHECK_WITH_SHAPES(
            cudnnConvolutionForward(
                args.handle,
                &one,
                args.idesc.desc(),
<<<<<<< HEAD
                input.data_ptr(),
                args.wdesc.desc(),
                weight.data_ptr(),
=======
                input.const_data_ptr(),
                args.wdesc.desc(),
                weight.const_data_ptr(),
>>>>>>> f34905f6
                args.cdesc.desc(),
                fwdAlgPerf.algo,
                workspace.data_ptr(),
                fwdAlgPerf.memory,
                &zero,
                args.odesc.desc(),
                output.data_ptr()),
            args,
            "Forward algorithm: ",
            static_cast<int>(fwdAlgPerf.algo),
            "\n");
      });
}

void raw_cudnn_convolution_forward_out_v7(
    const Tensor& output,
    const Tensor& input,
    const Tensor& weight,
    IntArrayRef padding,
    IntArrayRef stride,
    IntArrayRef dilation,
    int64_t groups,
    bool benchmark,
    bool deterministic,
    bool allow_tf32) {
  split_batch_dim_to_32bit_out(
      output,
      input,
      weight,
      padding,
      stride,
      dilation,
      groups,
      benchmark,
      deterministic,
      allow_tf32,
      1024 * 1024 * 256,
      raw_cudnn_convolution_forward_out_32bit);
}

// ---------------------------------------------------------------------
//
// Convolution backward / Transposed convolution forward
//
// ---------------------------------------------------------------------

void raw_cudnn_convolution_backward_input_out_32bit(
    const at::Tensor& grad_input,
    const at::Tensor& grad_output,
    const at::Tensor& weight,
    IntArrayRef padding,
    IntArrayRef stride,
    IntArrayRef dilation,
    int64_t groups,
    bool benchmark,
    bool deterministic,
    bool allow_tf32) {
  auto dataType = getCudnnDataType(grad_output);

  ConvolutionArgs args{grad_input, grad_output, weight};
  args.handle = getCudnnHandle();
  at::MemoryFormat memory_format =
      cudnn_conv_suggest_memory_format(grad_input, weight);
  setConvolutionParams(
      &args.params,
      grad_input,
      weight,
      padding,
      stride,
      dilation,
      groups,
      deterministic,
      allow_tf32,
      memory_format);
  args.idesc.set(grad_input, memory_format);
  args.wdesc.set(weight, memory_format, 0);
  args.odesc.set(grad_output, memory_format);
  args.cdesc.set(
      dataType,
      grad_output.dim() - 2,
      args.params.padding,
      args.params.stride,
      args.params.dilation,
      args.params.groups,
      args.params.allow_tf32);

  AlgoIterator<cudnnConvolutionBwdDataAlgoPerf_t>(args, benchmark)
      .try_all([&](const cudnnConvolutionBwdDataAlgoPerf_t& bwdDataAlgPerf) {
        Tensor workspace =
            allocate_workspace(bwdDataAlgPerf.memory, grad_output);

        // update convDesc mathType since cudnn 7.4+ now requires both algo +
        // mathType to figure out whether to use Tensor core kernels or not See
        // Note [behavior of cudnnFind and cudnnGet]
        ASSERT_CORRECT_PRECISION(bwdDataAlgPerf.mathType);
        AT_CUDNN_CHECK_WITH_SHAPES(
            cudnnSetConvolutionMathType(
                args.cdesc.mut_desc(), bwdDataAlgPerf.mathType),
            args);

        Constant one(dataType, 1);
        Constant zero(dataType, 0);

        AT_CUDNN_CHECK_WITH_SHAPES(
            cudnnConvolutionBackwardData(
                args.handle,
                &one,
                args.wdesc.desc(),
<<<<<<< HEAD
                weight.data_ptr(),
                args.odesc.desc(),
                grad_output.data_ptr(),
=======
                weight.const_data_ptr(),
                args.odesc.desc(),
                grad_output.const_data_ptr(),
>>>>>>> f34905f6
                args.cdesc.desc(),
                bwdDataAlgPerf.algo,
                workspace.data_ptr(),
                bwdDataAlgPerf.memory,
                &zero,
                args.idesc.desc(),
                grad_input.mutable_data_ptr()),
            args,
            "Additional pointer addresses: \n",
            "    grad_output: ",
<<<<<<< HEAD
            grad_output.data_ptr(),
=======
            grad_output.const_data_ptr(),
>>>>>>> f34905f6
            "\n",
            "    grad_input: ",
            grad_input.mutable_data_ptr(),
            "\n",
            "Backward data algorithm: ",
            static_cast<int>(bwdDataAlgPerf.algo),
            "\n");
      });
}

void raw_cudnn_convolution_backward_input_out_v7(
    const at::Tensor& grad_input,
    const at::Tensor& grad_output,
    const at::Tensor& weight,
    IntArrayRef padding,
    IntArrayRef stride,
    IntArrayRef dilation,
    int64_t groups,
    bool benchmark,
    bool deterministic,
    bool allow_tf32) {
  split_batch_dim_to_32bit_out(
      grad_input,
      grad_output,
      weight,
      padding,
      stride,
      dilation,
      groups,
      benchmark,
      deterministic,
      allow_tf32,
      1024 * 1024 * 128,
      raw_cudnn_convolution_backward_input_out_32bit);
}

// ---------------------------------------------------------------------
//
// Convolution backward (weight)
//
// ---------------------------------------------------------------------

void raw_cudnn_convolution_backward_weight_out_32bit(
    const Tensor& grad_weight,
    const Tensor& grad_output,
    const Tensor& input,
    IntArrayRef padding,
    IntArrayRef stride,
    IntArrayRef dilation,
    int64_t groups,
    bool benchmark,
    bool deterministic,
    bool allow_tf32) {
  auto dataType = getCudnnDataType(input);

  ConvolutionArgs args{input, grad_output, grad_weight};
  args.handle = getCudnnHandle();
  at::MemoryFormat memory_format =
      cudnn_conv_suggest_memory_format(input, grad_weight);
  setConvolutionParams(
      &args.params,
      input,
      grad_weight,
      padding,
      stride,
      dilation,
      groups,
      deterministic,
      allow_tf32,
      memory_format);
  args.idesc.set(input, memory_format);
  args.wdesc.set(grad_weight, memory_format, 0);
  args.odesc.set(grad_output, memory_format);
  args.cdesc.set(
      dataType,
      input.dim() - 2,
      args.params.padding,
      args.params.stride,
      args.params.dilation,
      args.params.groups,
      args.params.allow_tf32);

  AlgoIterator<cudnnConvolutionBwdFilterAlgoPerf_t>(args, benchmark)
      .try_all(
          [&](const cudnnConvolutionBwdFilterAlgoPerf_t& bwdFilterAlgPerf) {
            Tensor workspace =
                allocate_workspace(bwdFilterAlgPerf.memory, input);

            // update convDesc mathType since cudnn 7.4+ now requires both algo
            // + mathType to figure out whether to use Tensor core kernels or
            // not See Note [behavior of cudnnFind and cudnnGet]
            ASSERT_CORRECT_PRECISION(bwdFilterAlgPerf.mathType);
            AT_CUDNN_CHECK_WITH_SHAPES(
                cudnnSetConvolutionMathType(
                    args.cdesc.mut_desc(), bwdFilterAlgPerf.mathType),
                args);

            Constant one(dataType, 1);
            Constant zero(dataType, 0);

            AT_CUDNN_CHECK_WITH_SHAPES(
                cudnnConvolutionBackwardFilter(
                    args.handle,
                    &one,
                    args.idesc.desc(),
<<<<<<< HEAD
                    input.data_ptr(),
                    args.odesc.desc(),
                    grad_output.data_ptr(),
=======
                    input.const_data_ptr(),
                    args.odesc.desc(),
                    grad_output.const_data_ptr(),
>>>>>>> f34905f6
                    args.cdesc.desc(),
                    bwdFilterAlgPerf.algo,
                    workspace.data_ptr(),
                    bwdFilterAlgPerf.memory,
                    &zero,
                    args.wdesc.desc(),
                    grad_weight.data_ptr()),
                args,
                "Additional pointer addresses: \n",
                "    grad_output: ",
<<<<<<< HEAD
                grad_output.data_ptr(),
=======
                grad_output.const_data_ptr(),
>>>>>>> f34905f6
                "\n",
                "    grad_weight: ",
                grad_weight.data_ptr(),
                "\n",
                "Backward filter algorithm: ",
                static_cast<int>(bwdFilterAlgPerf.algo),
                "\n");
          });
}

void raw_cudnn_convolution_backward_weight_out_v7(
    const Tensor& grad_weight,
    const Tensor& grad_output,
    const Tensor& input,
    IntArrayRef padding,
    IntArrayRef stride,
    IntArrayRef dilation,
    int64_t groups,
    bool benchmark,
    bool deterministic,
    bool allow_tf32) {
  constexpr int64_t int_max = std::numeric_limits<int>::max();
  const int64_t ni = input.numel();
  const int64_t no = grad_output.numel();
  // Assume the shape of the tensor is (N, C, D1, D2, ...)
  // if N * C * D1 * D2 * ... <= int_max, then no need to split at all
  if (ni <= int_max && no <= int_max) {
    raw_cudnn_convolution_backward_weight_out_32bit(
        grad_weight,
        grad_output,
        input,
        padding,
        stride,
        dilation,
        groups,
        benchmark,
        deterministic,
        allow_tf32);
    return;
  }
  // else, if C * D1 * D2 * ... <= int_max, then we just need to split across
  // the N dimension
  //
  // Here we use a simple heuristics to determine the size of each split
  // We don't max out the 2^31 address space because this number is super
  // large and very likely to get an OOM.
  int64_t n = grad_output.size(0);
  int64_t max_inner_size = std::max<int64_t>(ni, no) / n;
  int64_t split_size =
      std::max<int64_t>(1024 * 1024 * 512 / max_inner_size, 1L);
  int64_t num_splits = (n + split_size - 1) / split_size;
  if (split_size * max_inner_size < int_max) {
    const auto kAccType = (grad_weight.scalar_type() == kHalf ||
                           grad_weight.scalar_type() == kBFloat16)
        ? kFloat
        : grad_weight.scalar_type();
    Tensor grad_weight_accumulator =
        at::zeros(grad_weight.sizes(), grad_weight.options().dtype(kAccType));
    for (const auto i : c10::irange(num_splits)) {
      int64_t start = split_size * i;
      int64_t split_size_ = std::min<int64_t>(split_size, n - start);
      Tensor input_ = input.narrow(0, start, split_size_);
      Tensor grad_output_ = grad_output.narrow(0, start, split_size_);
      Tensor grad_weight_ = at::empty_like(grad_weight);
      raw_cudnn_convolution_backward_weight_out_32bit(
          grad_weight_,
          grad_output_,
          input_,
          padding,
          stride,
          dilation,
          groups,
          benchmark,
          deterministic,
          allow_tf32);
      grad_weight_accumulator.add_(grad_weight_);
    }
    grad_weight.copy_(grad_weight_accumulator);
    return;
  }
  // If control flow reaches here, this means even splitting N is not enough,
  // then things starts to become complicated: For example, for conv2d, there
  // following questions needs to be considered.
  // - Is the memory layout NCHW or NHWC ?
  // - If the conv is NCHW -> NC'H'W', then should we
  //   - split only NC?
  //   - split only N'C'?
  //   - split both?
  // - If the conv is NHWC, then we need to split across H, we need to be very
  // careful about the boundary condition
  //   to make sure that the boundary is handled correctly.
  // - If we decide to make these splits, is the memory contiguous? Do we need
  // to copy the memory? Considering the complexity of this issue, it is better
  // not to use cuDNN for this case
  TORCH_INTERNAL_ASSERT(false, "This case should not be dispatched to cuDNN.");
}

void raw_cudnn_convolution_add_relu_out_v7(
    const Tensor& output,
    const Tensor& input,
    const Tensor& weight,
    const Tensor& z,
    float alpha,
    const Tensor& bias,
    IntArrayRef stride,
    IntArrayRef padding,
    IntArrayRef dilation,
    int64_t groups,
    bool benchmark,
    bool deterministic,
    bool allow_tf32) {
  auto dataType = getCudnnDataType(input);
  ConvolutionArgs args{input, output, weight};
  args.handle = getCudnnHandle();
  at::MemoryFormat memory_format =
      cudnn_conv_suggest_memory_format(input, weight);
  setConvolutionParams(
      &args.params,
      input,
      weight,
      padding,
      stride,
      dilation,
      groups,
      deterministic,
      allow_tf32,
      memory_format);
  args.idesc.set(input, memory_format);
  args.wdesc.set(weight, memory_format, 0);
  args.odesc.set(output, memory_format);
  args.cdesc.set(
      dataType,
      input.dim() - 2,
      args.params.padding,
      args.params.stride,
      args.params.dilation,
      args.params.groups,
      args.params.allow_tf32);

  TensorDescriptor zdesc;
  zdesc.set(z, memory_format);

  TensorDescriptor bdesc;
  bdesc.set(bias.expand({1, bias.size(0)}), memory_format, output.dim());

  ActivationDescriptor adesc;
  adesc.set(CUDNN_ACTIVATION_RELU);

  AlgoIterator<cudnnConvolutionFwdAlgoPerf_t>(args, benchmark)
      .try_all([&](const cudnnConvolutionFwdAlgoPerf_t& fwdAlgPerf) {
        Tensor workspace = allocate_workspace(fwdAlgPerf.memory, input);

        // update convDesc mathType since cudnn 7.4+ now requires both algo +
        // mathType to figure out whether to use Tensor core kernels or not See
        // Note [behavior of cudnnFind and cudnnGet]
        ASSERT_CORRECT_PRECISION(fwdAlgPerf.mathType);
        AT_CUDNN_CHECK_WITH_SHAPES(
            cudnnSetConvolutionMathType(
                args.cdesc.mut_desc(), fwdAlgPerf.mathType),
            args);

        Constant one(dataType, 1);
        Constant alpha_(dataType, alpha);

        AT_CUDNN_CHECK_WITH_SHAPES(
            cudnnConvolutionBiasActivationForward(
                args.handle,
                &one,
                args.idesc.desc(),
                input.const_data_ptr(),
                args.wdesc.desc(),
                weight.const_data_ptr(),
                args.cdesc.desc(),
                fwdAlgPerf.algo,
                workspace.data_ptr(),
                fwdAlgPerf.memory,
                &alpha_,
                zdesc.desc(),
                z.const_data_ptr(),
                bdesc.desc(),
                bias.const_data_ptr(),
                adesc.desc(),
                args.odesc.desc(),
                output.data_ptr()),
            args,
            "zdesc: ",
            zdesc,
            "bdesc: ",
            bdesc,
            "cudnnConvolutionBiasActivationForward: ",
            static_cast<int>(fwdAlgPerf.algo),
            "\n");
      });
}

void raw_cudnn_convolution_add_relu_fallback_out(
    const Tensor& output,
    const Tensor& input,
    const Tensor& weight,
    const Tensor& z,
    float alpha,
    const Tensor& bias,
    IntArrayRef stride,
    IntArrayRef padding,
    IntArrayRef dilation,
    int64_t groups,
    bool benchmark,
    bool deterministic,
    bool allow_tf32) {
  // cuDNN Conv-Bias-Activation:
  // y = act ( alpha1 * conv(x) + alpha2 * z + bias )
  // In pytorch function `raw_cudnn_convolution_add_relu_out`: alpha1 is 1,
  // alpha 2 is `float alpha`

  raw_cudnn_convolution_forward_out(
      output,
      input,
      weight,
      padding,
      stride,
      dilation,
      groups,
      benchmark,
      deterministic,
      allow_tf32);
  at::Tensor alpha_mul_z_add_bias =
      at::native::reshape_bias(input.dim(), bias).add(z, alpha);
  output.add_(alpha_mul_z_add_bias);
  output.relu_();
}

} // namespace native
} // namespace at

#endif<|MERGE_RESOLUTION|>--- conflicted
+++ resolved
@@ -95,15 +95,9 @@
       << "weight: " << args.wdesc // already has a trailing newline
       << "Pointer addresses: "
       << "\n"
-<<<<<<< HEAD
-      << "    input: " << args.input.data_ptr() << "\n"
-      << "    output: " << args.output.data_ptr() << "\n"
-      << "    weight: " << args.weight.data_ptr() << "\n";
-=======
       << "    input: " << args.input.const_data_ptr() << "\n"
       << "    output: " << args.output.const_data_ptr() << "\n"
       << "    weight: " << args.weight.const_data_ptr() << "\n";
->>>>>>> f34905f6
 
   return out;
 }
@@ -312,15 +306,9 @@
           cudnnFindConvolutionForwardAlgorithmEx(
               args.handle,
               args.idesc.desc(),
-<<<<<<< HEAD
-              args.input.data_ptr(),
-              args.wdesc.desc(),
-              args.weight.data_ptr(),
-=======
               args.input.const_data_ptr(),
               args.wdesc.desc(),
               args.weight.const_data_ptr(),
->>>>>>> f34905f6
               args.cdesc.desc(),
               args.odesc.desc(),
               args.output.data_ptr(),
@@ -402,15 +390,9 @@
           cudnnFindConvolutionBackwardDataAlgorithmEx(
               args.handle,
               args.wdesc.desc(),
-<<<<<<< HEAD
-              args.weight.data_ptr(),
-              args.odesc.desc(),
-              args.output.data_ptr(),
-=======
               args.weight.const_data_ptr(),
               args.odesc.desc(),
               args.output.const_data_ptr(),
->>>>>>> f34905f6
               args.cdesc.desc(),
               args.idesc.desc(),
               args.input.data_ptr(),
@@ -496,15 +478,9 @@
           cudnnFindConvolutionBackwardFilterAlgorithmEx(
               args.handle,
               args.idesc.desc(),
-<<<<<<< HEAD
-              args.input.data_ptr(),
-              args.odesc.desc(),
-              args.output.data_ptr(),
-=======
               args.input.const_data_ptr(),
               args.odesc.desc(),
               args.output.const_data_ptr(),
->>>>>>> f34905f6
               args.cdesc.desc(),
               args.wdesc.desc(),
               args.weight.data_ptr(),
@@ -766,7 +742,6 @@
   AlgoIterator<cudnnConvolutionFwdAlgoPerf_t>(args, benchmark)
       .try_all([&](const cudnnConvolutionFwdAlgoPerf_t& fwdAlgPerf) {
         Tensor workspace = allocate_workspace(fwdAlgPerf.memory, input);
-<<<<<<< HEAD
 
         // update convDesc mathType since cudnn 7.4+ now requires both algo +
         // mathType to figure out whether to use Tensor core kernels or not See
@@ -777,18 +752,6 @@
                 args.cdesc.mut_desc(), fwdAlgPerf.mathType),
             args);
 
-=======
-
-        // update convDesc mathType since cudnn 7.4+ now requires both algo +
-        // mathType to figure out whether to use Tensor core kernels or not See
-        // Note [behavior of cudnnFind and cudnnGet]
-        ASSERT_CORRECT_PRECISION(fwdAlgPerf.mathType);
-        AT_CUDNN_CHECK_WITH_SHAPES(
-            cudnnSetConvolutionMathType(
-                args.cdesc.mut_desc(), fwdAlgPerf.mathType),
-            args);
-
->>>>>>> f34905f6
         Constant one(dataType, 1);
         Constant zero(dataType, 0);
 
@@ -797,15 +760,9 @@
                 args.handle,
                 &one,
                 args.idesc.desc(),
-<<<<<<< HEAD
-                input.data_ptr(),
-                args.wdesc.desc(),
-                weight.data_ptr(),
-=======
                 input.const_data_ptr(),
                 args.wdesc.desc(),
                 weight.const_data_ptr(),
->>>>>>> f34905f6
                 args.cdesc.desc(),
                 fwdAlgPerf.algo,
                 workspace.data_ptr(),
@@ -914,15 +871,9 @@
                 args.handle,
                 &one,
                 args.wdesc.desc(),
-<<<<<<< HEAD
-                weight.data_ptr(),
-                args.odesc.desc(),
-                grad_output.data_ptr(),
-=======
                 weight.const_data_ptr(),
                 args.odesc.desc(),
                 grad_output.const_data_ptr(),
->>>>>>> f34905f6
                 args.cdesc.desc(),
                 bwdDataAlgPerf.algo,
                 workspace.data_ptr(),
@@ -933,11 +884,7 @@
             args,
             "Additional pointer addresses: \n",
             "    grad_output: ",
-<<<<<<< HEAD
-            grad_output.data_ptr(),
-=======
             grad_output.const_data_ptr(),
->>>>>>> f34905f6
             "\n",
             "    grad_input: ",
             grad_input.mutable_data_ptr(),
@@ -1043,15 +990,9 @@
                     args.handle,
                     &one,
                     args.idesc.desc(),
-<<<<<<< HEAD
-                    input.data_ptr(),
-                    args.odesc.desc(),
-                    grad_output.data_ptr(),
-=======
                     input.const_data_ptr(),
                     args.odesc.desc(),
                     grad_output.const_data_ptr(),
->>>>>>> f34905f6
                     args.cdesc.desc(),
                     bwdFilterAlgPerf.algo,
                     workspace.data_ptr(),
@@ -1062,11 +1003,7 @@
                 args,
                 "Additional pointer addresses: \n",
                 "    grad_output: ",
-<<<<<<< HEAD
-                grad_output.data_ptr(),
-=======
                 grad_output.const_data_ptr(),
->>>>>>> f34905f6
                 "\n",
                 "    grad_weight: ",
                 grad_weight.data_ptr(),
